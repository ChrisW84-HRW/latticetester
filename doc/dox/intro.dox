/**
 * \page a_intro Background
 *
 *
 * *LatticeTester* is a software library and tool to measure theoretical measures
 * of uniformity (or figures of merit) for lattices in the \f$t\f$-dimensional the real space \f$\mathbb{R}^t\f$
 * that contain \f$\mathbb{Z}^t\f$ as a sublattice or are contained in \f$\mathbb{Z}^t\f$.
 * Such lattices are encountered for example in quasi-Monte Carlo integration
 * (by lattice rules) and in the analysis of uniform random number generators
 * defined by linear recurrences modulo a large integer.
 * Measures of uniformity include the length of the shortest nonzero vector
 * in the lattice or in its dual (the spectral test), the Beyer ratio,
 * \f$\mathcal{P}_\alpha\f$, as well as figures of merit that take normalized versions
 * of these measures over projections of the lattice on subsets of the \f$t\f$ coordinates,
 * and then take a weighted sum or the worst-case over the class of considered projections.
 * *LatticeTester* is used in particular in the *LatNet Builder* and *LatMRG*
 * software tools, designed to construct and analyze lattice rules and linear generators.
 *
 * The purpose of *LatticeTester* is to compute various figures of merit that
 * serve as measures of uniformity for lattices in the \f$t\f$-dimensional real
 * space \f$\mathbb{R}^t\f$ that contain \f$\mathbb{Z}^t\f$ as a sublattice or are contained in \f$\mathbb{Z}^t\f$
 * \cite vLEC00b \cite mSLO94a .
 *
 * The lattices we consider are discrete vector spaces in \f$\mathbb{R}^t\f$ and
 * one is often interested in the (finite) intersection of the lattice
 * with the \f$t\f$-dimensional unit hypercube \f$[0,1)^t\f$.
 * This is the case for *Lattice rules*, which are multivariate integration
 * methods that take the average value of a function at this set
 * of points (sometimes randomly shifted modulo 1)
 * to estimate the integral of the function over the unit cube
 * \cite vLEC00b \cite vLEC09f \cite mSLO94a.
 * Bounds on the (mean square) integration error can be obtained in
 * terms of figures of merit computed by the present software.
 *
 * This same set of points is also the set of all vectors of \f$t\f$ successive
 * values produced by certain types of linear congruential generators
 * in scalar or matrix form.  In that context, we want the point set
 * to cover the unit hypercube as uniformly as possible, and a standard
 * way of measuring this uniformity is the spectral test
 * \cite rCOV67a \cite rKNU98a \cite rLEC97c, that computes the length of the
 * shortest nonzero vector in the dual lattice.
 * The inverse of this length represents the maximal distance between successive hyperplanes
 * in a family of equidistant hyperplanes that contain all the lattice points.
 * We want this maximal distance to be not too large for the points to cover the space evenly.
 * *LatticeTester* permits one to compute this distance for the lattice and for any of its
 * projections over a subset of coordinates.
 *
 * In these applications, the lattice of interest contains \f$\mathbb{Z}^t\f$ and its dual lattice
 * is contained in \f$\mathbb{Z}_t\f$.
 * An important difference between these two applications (from the practical viewpoint)
 * is that the number of lattice points per unit of volume,
 * i.e., the number \f$n\f$ of lattice points in the unit hypercube \f$[0,1)^t\f$,
 * is usually modest (at most in the thousands or millions) for lattice rules,
 * and much larger (say, from \f$2^{100}\f$ to \f$2^{1000}\f$ or more)  in the case of
 * random number generators (because the period of the generator typically 
 * cannot exceed \f$n\f$). For this reason, the figures of merit for these two 
 * applications are typically not the same.
 * The most relevant measures for lattice rules (e.g., \f$\mathcal{P}_\alpha\f$ with weights)
 * require a computing time that increases at least linearly (or faster)
 * with \f$n\f$ and are unusable when \f$n \ge 2^{100}\f$.
 * The spectral test, whose computing time is exponential in \f$t\f$ but only
 * logarithmic in \f$n\f$, appears more appropriate in this situation.
 *
 * For more details on lattices, see for example \cite mCON99a \cite mSLO94a.
 * Here we use \f$t\f$ for the lattice dimension, as do many papers and books on
 * linear congruential generators (e.g., \cite rKNU98a \cite rLEC90a \cite rLEC96b).
 * Most papers on lattice rules use \f$s\f$ or \f$d\f$ instead.
 *
 * The rest of this document is organized as follows.
 * In the next section, we define the lattices considered here and recall their main
 * properties.
 * In section \ref sec_merit, we define and discuss the various figures of merit
 * that the software can compute.
 *
 * \section lattices Lattices in the Real Space
 *
 * \subsection lattices_def Definition of a Lattice
 *
 * We start with *lattices* over \f$\mathbb{Z}\f$ (or \f$\mathbb{Z}\f$-lattices)
 * in the real space \f$\mathbb{R}^t\f$, which are discrete subspaces of the 
 * real vector space \f$\mathbb{R}^t\f$ that can be expressed as
 * \f[
 *  L_t = \left\{\mathbf{v} = \sum_{j=1}^t z_j\mathbf{v}_j\mid \mbox{ each } z_j\in\mathbb{Z}\right\}
 *      = \oplus_{j=1}^t \mathbb{Z} \mathbf{v}_j,
 * \label {eq:lattice}
 * \f]
 * where \f$t\f$ is a positive integer, and
 * \f$\mathbf{v}_1,\dots,\mathbf{v}_t\f$ are linearly independent vectors in \f$\mathbb{R}^t\f$
 * which form a **basis** of the lattice.
 * The matrix \f$\mathbf{V}\f$, whose \f$i\f$th row is \f$\mathbf{v}_i\f$, is the
 * corresponding **generator matrix** of \f$L_t\f$.
 * A comprehensive treatment of such lattices can be found in \cite mCON99a .
 *
 * The determinant of the matrix \f$\mathbf{V}\f$ is equal to the volume of the
 * fundamental parallelepiped
 * \f$\{\mathbf{v} = \lambda_1\mathbf{v}_1 + \cdots + \lambda_t\mathbf{v}_t \mid
 * 0\le \lambda_i\le 1\f$ for \f$1\le i\le t\}\f$.  It is independent of
 * the choice of basis. It is called the **determinant** of \f$L_t\f$.
 * The quantity \f$n = 1/\det(L_t) = 1/\det(\mathbf{v}) = \det(\mathbf{v}^{-1})\f$
 * is called the **density** of \f$L_t\f$ and it represents the
 * average number of points per unit of volume.
 * When \f$L_t\f$ contains \f$\mathbb{Z}^t\f$, the density \f$n\f$ is an integer equal to the
 * cardinality of the point set \f$L_t \cap [0,1)^t\f$.
 *
 * For a given lattice \f$L_t\f$ and a subset of coordinates
 * \f$I = \{i_1,\dots,i_d\} \subseteq \{1,\dots,t\}\f$, denote by \f$L_t(I)\f$
 * the projection of \f$L_t\f$ over the \f$d\f$-dimensional subspace determined
 * by the coordinates in \f$I\f$.
 * This projection is also a lattice, whose density divides that of \f$L_t\f$.
 * There are exactly \f$\det(L_t(I))/\det(L_t)\f$ points of \f$L_t\f$ that are
 * projected onto each point of \f$L_t(I)\f$.
 * In group theory language, \f$L_t(I)\f$ corresponds to a coset of \f$L_t\f$.
 *
 * A **shifted lattice** is a lattice \f$L_t\f$ shifted by a constant vector
 * \f$\mathbf{v}_0\not\in L_t\f$, i.e., a point set of the form 
 * \f$L'_t = \{\mathbf{v}+\mathbf{v}_0 : \mathbf{v} \in L_t\}\f$, where 
 * \f$L_t\f$ is a lattice.  The uniformity of a shifted lattices \f$L'_t\f$ can
 * be analyzed by subtracting the shift and analyzing the (unshifted) lattice 
 * \f$L_t\f$.
 *
 * For a positive integer \f$m\f$,
 * The **dual lattice** of \f$L_t\f$ is defined as
 * \f[
 * L_t^* = \{\mathbf{h} \in \mathbb{R}^t \mid \forall \mathbf{v} \in L_t, \mathbf{h}\cdot\mathbf{v} \in \mathbb{Z} \}.
 * \f]
 * The **dual** of a given basis \f$\mathbf{v}_1,\dots,\mathbf{v}_t\f$ is the set of
 * vectors \f$\mathbf{w}_1,\dots,\mathbf{w}_t\f$ in \f$\mathbb{R}^t\f$
 * such that \f$\mathbf{v}_i\cdot\mathbf{w}_j = \delta_{ij}\f$, where \f$\delta_{ij}=1\f$
 * if \f$i=j\f$, and \f$\delta_{ij}=0\f$ otherwise.
 * It forms a basis of the dual lattice.
 * These \f$\mathbf{w}_j\f$'s are the columns of the matrix \f$\mathbf{v}^{-1}\f$,
 * the inverse of the matrix \f$\mathbf{v}\f$.
 *
 * \subsection lattices_rescaling Rescaling to lattices in the integer space
 *
 * For the applications targeted by this software, the lattice \f$L_t\f$ either contains,
 * or is contained in, the integer lattice \f$\mathbb{Z}^t\f$; i.e., 
 * \f$\mathbb{Z}^t\subseteq L_t\f$ or \f$L_t\subseteq \mathbb{Z}^t\f$. When 
 * \f$L_t\f$ satisfies the first condition, then its dual satisfies the second,
 * and vice-versa. When \f$\mathbb{Z}^t\subseteq L_t\f$, there is always an 
 * integer \f$m \ge 1\f$ such that all the coordinates of all vectors are 
 * multiple of \f$1/m\f$, and one can rescale \f$L_t\f$ by a factor of \f$m\f$
 * to obtain the \f$\mathbf{m}\f$ **-scaled** lattice \f$\Lambda_t = m L_t\f$
 * whose vectors have only integer coordinates, i.e., \f$\Lambda_t \subseteq
 * \mathbb{Z}^t\f$ is a \f$\mathbb{Z}\f$-lattice in \f$\mathbb{Z}^t\f$.
 * The rows of \f$m \mathbf{V}\f$ form a basis of \f$\Lambda_t\f$, also called an \f$\mathbf{m}\f$ **-scaled basis** for \f$L_t\f$,
 * and the columns of \f$\mathbf{W}\f$ are its \f$\mathbf{m}\f$ **-dual basis**.
 * They are a basis of \f$\Lambda^*_t = L^*_t\f$, the \f$\mathbf{m}\f$ **-dual lattice** of \f$\Lambda_t\f$.
 * When \f$L_t\subset \mathbb{Z}^t\f$, there is an integer \f$m \ge 1\f$ such that
 * \f$m L^*_t \subseteq \mathbb{Z}^t\f$, in which case we can define \f$\Lambda^*_t = m L^*_t\f$
 * and \f$\Lambda_t = L_t\f$.
 *
 * More generally, if there are positive integers \f$m_1\f$ and \f$m_2\f$ such that
 * \f$\Lambda_t = m_1 L_t \subseteq \mathbb{Z}^t\f$ and \f$\Lambda_t^* = m_2 L_t^* \subseteq \mathbb{Z}^t\f$,
 * then we can work with \f$\Lambda_t\f$ and its \f$m\f$-dual lattice \f$\Lambda_t^*\f$,
 * where \f$m = m_1 m_2\f$.  That is, we rescale both the lattice and its dual.
 * Note that scaling a lattice by \f$m\f$ multiplies all vector lengths by \f$m\f$ and all volumes by \f$m^t\f$,
 * and it divides the lattice density by \f$m^t\f$.
 *
 * \remark
 *      **Pierre**: Oups, ici je vois que la densite devient un nombre reel tres petit...
 *      Pas 100% certain que c'est une bonne idee de travailler avec \f$\Lambda_t\f$ et oublier
 *      le scaling, car cela change la normalisation... Mais cela rend quand meme les choses plus generales.
 *
 * In this software and in the remainder of this document, we assume that the appropriate
 * rescaling has already been done and we always work directly with the rescaled versions
 * \f$\Lambda_t\f$ and \f$\Lambda_t^*\f$, which are \f$\mathbb{Z}\f$-lattices over \f$\mathbb{Z}^t\f$
 * and are \f$m\f$-dual to each other.
 * The advantage is that in this framework, all vector coordinates are integers
 * and this permit us to always and easily represent them exactly on the computer.
 * With a slight abuse of notation, we will use \f$\mathbf{V}\f$ with columns \f$\mathbf{V}_1,\dots,\mathbf{V}_t\f$
 * to represent a basis of \f$\Lambda_t\f$ and \f$\mathbf{W}\f$ with rows \f$\mathbf{W}_1,\dots,\mathbf{W}_t\f$
 * for a basis of \f$\Lambda_t^*\f$.
 *
 * A \f$\mathbb{Z}\f$-lattice \f$\Lambda_t\f$ can be uniquely specified by selecting a basis \f$\mathbf{V}\f$
 * of \f$t\f$ linearly independent vectors in \f$\mathbb{Z}^t\f$.
 * The \f$m\f$-dual basis \f$\mathbf{W}\f$ can then be computed for any integer \f$m\ge 2\f$.
 * However, the entries of \f$\mathbf{W}\f$ are not necessarily all integers for any \f$m\f$;
 * this holds only under certain conditions on \f$\mathbf{V}\f$ and \f$m\f$.
 * In the applications targeted by this software, the basis and its \f$m\f$ dual are
 * typically constructed together in a way that these conditions are guaranteed to
 * be satisfied.  Our software can take advantage of this.
 *
 * \remark **Pierre**: Must define *rescaled integration lattice of rank 1* earlier.
 *
 * In the case of a rescaled integration lattice of rank 1, it suffices to specify the generating vector
 * \f$\mathbf{a} = \mathbf{V}_1\f$ and an integer \f$m > 0\f$ such that the vectors \f$\mathbf{V}_2= m \mathbf{e}_2, \dots, \mathbf{V}_t = m \mathbf{e}_t\f$
 * complete a basis, where the \f$\mathbf{e}_j\f$ are the unit vectors.
 *
 * For all lattices, we want to be able to easily enumerate the lattice points
 * that lie in the scaled unit hypercube \f$[0,m)^t\f$ for an appropriate scaling factor \f$m\f$;
 * i.e., the points of \f$\Lambda_t \cap [0,m)^t\f$, and perhaps their rescaled versions to \f$[0,1)^t\f$.
 * For a rescaled integration lattice of rank 1, this is easy: These are the points of the form
 * \f$\mathbf{V} = i \mathbf{V}_1 \bmod 1\f$ for \f$i=0,1,2, \dots\f$.
 * 
 * \remark **Pierre**:It would be good to have a way to enumerate the points of
 *  \f$L_t \cap [0,1)^t\f$ for a more general lattice.
 *
 * \section sec_merit Measures of Uniformity
 *
 * \remark **Pierre**: See Section 3.2.8 of my class notes for more details on the uniformity measures,
 * how to compute them, and how to normalize them to values between 0 and 1.
 *
 * \subsection spectral Shortest Nonzero Lattice Vector
 *
 * The Euclidean length \f$\mathit{l}\f$ of the shortest nonzero lattice vector
 * in the lattice \f$\Lambda_t\f$, say with Euclidean norm,
 * corresponds to the distance between the nearest lattice points.
 * All integer multiples of this shortest vector are regularly-spaced points at distance \f$\mathit{l}\f$
 * of each other on a straight line
 * that passes through the origin, and the entire lattice is covered by shifted replicates
 * of this straight line.  A shorter distance between successive points on the line means
 * more points per unit of length on the line, which means that all lattice points are covered
 * by fewer lines per unit of volume, that are farther away from each other.  This is undesirable.
<<<<<<< HEAD
 * pierre {TODO pierre: Add an example of this, with a figure.}
=======
 *
 * \todo **Pierre**: Add an example of this, with a figure.
 *
>>>>>>> fcf6b6dd
 * That is, for a given lattice density \f$\eta\f$, for good uniformity,
 * we want the shortest nonzero vector to be long.
 * This motivates taking this \f$\mathit{l}\f$ as a measure of uniformity,
 * which we want to maximize.
 *
 * \remark **Pierre**: Attention: Dans \f$\Lambda_t\f$, avec un scaling par le 
 * facteur \f$m\f$, la densit\'e a \'et\'e r\'eduite par le facteur \f$m^t\f$.
 * Elle d\'epend maintenant de \f$t\f$ et est souvent tr\`es proche de 0.
 *
 * We can view the lattice as a way of packing the space by non-overlapping spheres of
 * radius \f$\mathit{l}/2\f$, with one sphere centered at each lattice point.
 * We have \f$\eta\f$ spheres per unit of volume.
 * If we rescale by the factor \f$2/\mathit{l}\f$ so that the radius of each sphere is 1,
 * we obtain \f$\delta_t = (\mathit{l}/2)^t \eta\f$ unit spheres per unit volume.
 * This number \f$\delta_t\f$ is called the {\em center density\/} of the lattice.
 * For a general \f$t\f$-dimensional lattice, it has the upper bound
 * \f$\delta_t^* = (\gamma_t /4)^{t/2}\f$, where \f$\gamma_t\f$
 * is the *Hermite constant* for dimension \f$t\f$ \cite mCON99a \cite mGRU87a.
 * This gives the following upper bound \f$\mathit{l}^*(\eta)\f$ on \f$\mathit{l}\f$
 * for a lattice of density \f$\eta\f$:
 * \f[
 *   \mathit{l} \le  \mathit{l}^*(\eta) \stackrel{def}{=} 2(\delta_t^*/\eta)^{1/t} = \gamma_t^{1/2} \eta^{-1/t}.
 * \f]
 * Note that some authors use \f$\gamma_t\f$ to denote our \f$\gamma_t^{1/2}\f$.
 * The Hermite constants \f$\gamma_t\f$ are known exactly only for \f$t\le 8\f$.
 * In those dimensions, the densest lattice packings are
 * attained by the *laminated* lattices \cite mCON99a .
 *
 * Knowing the Hermite constants, or good bounds or approximations of them for \f$t > 8\f$,
 * is useful because it allows us to normalize \f$\mathit{l}\f$ to a value between 0 and 1 by
 * taking \f$\mathit{l}/\mathit{l}^*(\eta)\f$.
 * This is convenient for comparing uniformity measures  for
 * different values of \f$t\f$ and \f$\eta\f$, and we will use that to define figures of merit
 * that take several projections into account.
 * Good values of this measure are close to 1 and bad values are close to 0.
 *
 * Conway and Sloane \cite mCON99a [Table 1.2] give the
 * values of \f$\delta_t^*\f$ for \f$t\le 8\f$, and provide lower and upper
 * bounds on \f$\delta_t^*\f$ for other values of \f$t\f$.
 * The largest value of \f$\mathit{l}^2/n^{2/t}\f$ obtained so far for concrete lattice
 * constructions is a lower bound on \f$\gamma_t\f$, which we denote by
 * \f$\gamma_t^{\mathrm{B}}\f$.  Such values are given in Table 1.2 of \cite mCON99a,
 * page 15, in terms of \f$\delta^*\f$.
 * The laminated lattices, which give the lower bound
 * \f$\mathit{l}^2/n^{2/t} \ge \gamma_t^{\rm L} = 4 \lambda_t^{-1/t}\f$,
 * where the constants \f$\lambda_t\f$ are given in
 * \cite mCON99a [Table 6.1, page 158] for \f$t\le 48\f$,
 * **Pierre**: Check page.
 * are the best constructions in dimensions 1 to 29, except for
 * dimensions 10 to 13.
 * For \f$t\le 8\f$, one has \f$\gamma_t^{\rm L} = \gamma_t\f$.
 *
 * Minkowski proved that there exists lattices with density satisfying
 * \f$\delta_t \ge \zeta(t) / (2^{t-1} V_t)\f$ where
 *  \f$\zeta(t) = \sum_{k=1}^\infty k^{-t}\f$
 * is the Riemann zeta function and \f$V_t = \pi^{t/2} / (t/2)!\f$
 * is the volume of a \f$t\f$-dimensional sphere of radius 1.
 * This bound provides a lower bound \f$\gamma_t^{\rm Z}\f$ on \f$\gamma_t\f$.
 *
 * An upper bound on \f$\gamma_t\f$ is obtained via the bound of Rogers on the
 * density of sphere packings \cite mCON99a .
 * This upper bound can be written as
 * \f$
 *  \gamma_t^{\rm R} = 4* 2^{2R(t)/t}
 * \f$
 * where \f$R(t)\f$ can be found in Table~1.2 of \cite mCON99a  for \f$t\le 24\f$,
 * and can be approximated with \f$O(1/t)\f$ error and approximately 4 decimal
 * digits of precision, for \f$t\ge 25\f$, by
 * \f[
 *  R(t) =   \frac{t}{2} \,\log_2\left(\frac{t}{4\pi e}\right)
 *         + \frac{3}{2} \log_2 (t)
 *         - \log_2 \left(\frac{e}{\sqrt{\pi}}\right)  + \frac{5.25}{t + 2.5}.
 * \f]
 * Table~1 in \cite rLEC99c gives the ratio
 * \f$(\gamma_t^{\rm L} / \gamma_t^{\rm R})^{1/2}\f$,
 * of the lower bound over the upper bound on \f$\mathit{l}\f$, for \f$1\le t\le 48\f$.
 * This ratio tends to decrease with \f$t\f$, but not monotonously.
 *
 * -- Notation for standardized measure.
 *
 * \section bb Computing a shortest vector for the Euclidean norm
 *
 * \subsection bb_IP Integer optimization problem and branch-and-bound procedure
 *
 * We now address the problem of computing a shortest nonzero vector with length \f$\ell_t\f$
 * in the lattice \f$\Lambda_t\f$.  This problem amounts to finding integers \f$z_1,\dots,z_t\f$,
 * not all zero, such that the vector \f$\mathbf{v} = z_1 \mathbf{v}_1 + \cdots + z_t \mathbf{v}_t\f$
 * is as short as possible.  Trying all combinations for those \f$z_j\f$'s is definitely
 * not an efficient option.
 * For the Euclidean norm, we formulate this problem as a quadratic integer programming
 * (optimization) problem with decision variables \f$z_1,\dots, z_t\f$,
 * and show how to solve it by a branch-and-bound (BB) procedure,
 * following the ideas of \cite rDIE75a \cite mFIN85a.
 *
 * Our quadratic integer program (for the Euclidean norm) can be written as
 *   \f{align}{
 *      \text{Minimize }
 *      &
 *      &
 *      \Vert \mathbf{v}\Vert^2
 *      &
 *       =
 *       \mathbf{v}^\mathbf{t} \mathbf{v} & & \\\\
 *     \text{Subject to }
 *      &
 *      &
 *       \mathbf{v}
 *      &
 *       =
 *        \sum_{i=1}^t z_i \mathbf{v}_i,
 *        z_i \in \mathbb{Z}, & & \sum_{i=1}^t |z_i| > 0.\\
 *   \f}
 *
 * Suppose that the basis vectors \f$\mathbf{v}_1,\dots,\mathbf{v}_t\f$ are ordered by increasing length
 * and that our best solution so far is the vector \f$\mathbf{v}_1\f$, with square length
 * \f$\ell^2 = \mathbf{v}'_1 \mathbf{v}_1\f$.
 * This \f$\ell\f$ is an upper bound on the length \f$\ell_t\f$ of a shortest vector.
 *
 * In the BB algorithm, we fix successively \f$z_t\f$,
 * then \f$z_{t-1}\f$, then \f$z_{t-2}\f$, etc.
 * At each step, for any fixed values of \f$z_t,\dots,z_{j-1}\f$ that we consider,
 * we will compute a finite range (interval)
 * of values of \f$z_j\f$ such that all values outside that range cannot lead to a better
 * solution, and will scan the values of \f$z_j\f$ in this range.
 * This interval is obtained as follows.
 *
 * Let us see now how the lower bound \f$s_{j-1}\f$ on \f$V'V\f$ is obtained.
 *
 * At the beginning of the BB procedure,
 * as in \cite rAFF85a \cite mFIN85a \cite rGRO88a \cite mPOH81a,
 * we compute a Cholesky decomposition \cite mGOL89a
 * of the matrix of scalar products of basis vectors:
 * \f[
 *   \mathbf{V}^\mathbf{t} \mathbf{V} = \mathbf{U}^\mathbf{t} \mathbf{U}
 * \f]
 * where \f$\mathbf{U}\f$ is an upper triangular matrix:
 *
 * \f[
 * \mathbf{U} =
 * \begin{pmatrix}
 *      u_{11}   & \ldots & u_{1t} \\\
 *
 *      \vdots & \ddots &\vdots  \\\
 *
 *      \mathbf{0}  & \ldots & u_{tt}
 * \end{pmatrix}
 * \f]
 *
 * Now, if \f$\mathbf{z} = (z_1,\dots,z_t)^\mathbf{t}\f$, \f$\mathbf{v} = \mathbf{V}\mathbf{z}\f$,
 * \f$r_j = \sum_{\ell=j+1}^t u_{j\ell} z_\ell\f$,
 * and \f$s_j = \sum_{k=j+1}^t \left(\sum_{\ell=k}^t u_{k\ell} z_l\right)^2\f$,
 * then we have \cite mPOH81a \cite mFIN85a \cite rAFF85a :
 *
 * \f{eqnarray*}{
 *  \mathbf{v}^\mathbf{t}\mathbf{v} &=& z'\mathbf{V}^\mathbf{t} \mathbf{V} z = z'\mathbf{U}^\mathbf{t} \mathbf{U} z =
 *    \sum_{k=1}^t \left(\sum_{\ell=k}^t u_{k\ell} z_l\right)^2 \\\\
 *   &\ge& \left( u_{jj} z_j + \sum_{\ell=j+1}^t u_{j\ell} z_\ell\right)^2
 *    + \sum_{k=j+1}^t \left(\sum_{\ell=k}^t u_{k\ell} z_l\right)^2 \\\\
 *   &=& (u_{jj} z_j + r_j)^2 + s_{j} \quad = \; s_{j-1}.
 * \f}
 *
 * A better solution must satisfy \f$\mathbf{v}^\mathbf{t}\mathbf{v} < \mathbf{v}_1^\mathbf{t} \mathbf{v}_1\f$, which implies
 *
 * \f$(u_{jj} z_j + r_j)^2 + s_j < \mathbf{v}_1^\mathbf{t} \mathbf{v}_1\f$, i.e.
 *
 *\anchor REF__eq_bounds
 * \f[
 *   \left\lceil {-(\mathbf{v}_1^\mathbf{t} \mathbf{v}_1-s_j)^{1/2} - r_j\over u_{jj}}\right\rceil
 *     \;\le z_j\le\;
 *   \left\lfloor {(\mathbf{v}_1^\mathbf{t} \mathbf{v}_1-s_j)^{1/2} - r_j\over u_{jj}}\right\rfloor.
 *   \tag{bounds}
 * \f]
 *
 * What we have just done is to fix \f$z_t,\dots,z_j\f$ and relax the integrity
 * constraints on \f$z_{j-1},\dots,z_1\f$.
 * When considering the possible values of \f$z_j\f$, we can restrict ourselves
 * to the integers that lie in the interval specified by {@link REF__eq_bounds (bounds)}.
 * Note that \f$s_t = r_t = 0\f$, so at the beginning the bounds on \f$z_t\f$ are
 * given by \f$z_t^2 \le \mathbf{v}_1^\mathbf{t} \mathbf{v}_1\f$.
 *
 *
 * The algorithm thus explores a BB tree in which each node corresponds to
 * a partial solution \f$(z_t,\dots,z_{j-1})\f$.  This node has a son
 * \f$(z_t,\dots,z_{j-1},z_j)\f$ for each value of \f$z_j\f$ that satisfies the bounds
 * {@link REF__eq_bounds (bounds)}.
 * The root has a son for each \f$z_t\f$ such that \f$z_t^2 \le \mathbf{v}_1^\mathbf{t} \mathbf{v}_1\f$.
 * When no \f$z_j\f$ satisfies the bounds {@link REF__eq_bounds (bounds)}, i.e., the interval is empty,
 * the corresponding node has no son, so this branch is a dead end.
 * When we reach a tree leaf that represents a full admissible solution \f$(z_t,\dots,z_1)\f$,
 * we have just found a shorter vector \f$\mathbf{v}\f$ than our current shortest vector \f$\mathbf{v}_1\f$.
 * We can then update the basis in a way that it contains \f$\mathbf{v}\f$ as its new \f$\mathbf{v}_1\f$,
 * and change the other vectors in a way that they still form a basis of our lattice.
 *
 * \remark **Pierre**: Explain ow this can be done.  Idea: The new basis vector \f$\mathbf{v}\f$ is a linear combination
 * of some old basis vectors \f$\mathbf{v}_j\f$ and it will replace one of those vectors.
 * Perhaps these old vectors need to be changed as well.
 *
 * \remark **Pierre**: Give the complete algorithm around here.
 *
 *
 * Here is a pseudo-code for the Branch and Bound algorithm :
 *
 *
 * <center><div class="LatSoft-fbox">\image html branchandbound.png "Pseudo-code for the Branch-and-bound algorithm implemented in LatticeTester." width=700px
 * </div></center>
 *
 *
 * \latexonly
 * \vspace{20pt}
 * \begin{algorithm}
 *     \vspace{10pt}
 *     \caption{Recursive Branch And Bound}
 *        \begin{algorithmic}[1]
 *             \Function{BBrec}{$v, b, h, z$}\Comment{Where  $b = (b_{1},
 *          ..., b_{n})$ ordered basis of a Lattice}
 *             \State $min \gets \Delta^{-}(v, z, h, b)$
 *             \State $max \gets \Delta^{+}(v, z, h, b)$
 *             \If{$max < min$} \Comment{If there is no value possible
 *          for $z_{h}$, it means that this branch cannot lead to a
 *          shorter vector}
 *                 \State return $False$
 *         \ElsIf{h=0}
 *             \State $v \gets \sum_{i=1}^{n}z_{i}b_{i}$
 *             \State return $True$
 *             \EndIf
 *         \For{$i \in [min .. max]$} \Comment{i takes successively the
 *         value $ctr = \frac{min + max}{2}$, $ctr+1$, $ctr-1$, $ctr+2$,
 *         $ctr-2$, etc.}
 *             \If{$i = 0$, $h=1$ and $\forall k \in [2..n], z_{k} = 0$}
 *                 \State \textit{continue} \Comment{Avoid null vector}
 *             \ElsIf{$h=n$ and $i<0$}
 *                 \State \textit{continue}  \Comment{Without losing any
 *                 generality, we consider only the case $z_{n} \geq 0$}
 *             \EndIf
 *             \State $z_{h} = i$
 *                 \If{BBrec(v, b, h-1, z)}
 *                 \State return $True$
 *             \EndIf
 *             \EndFor
 *             \State return $False$
 *         \EndFunction
 *     \end{algorithmic}
 * \end{algorithm}
 *
 * \begin{algorithm}
 * \vspace{10pt}
 *     \caption{Branch And Bound}
 *     \begin{algorithmic}[1]
 *         \Function{BranchBound}{$b, n$} \Comment{Where  $b = (b_{1},
 *          ..., b_{n})$ ordered basis of a Lattice}
 *             \State Compute $C=(c_{i,j})_{i,j \in [1..n]}$ Cholesky
 *          decomposition of Product Scalar Matrix.
 *         \State{ $v = b_{1}$}
 *         \State $Find = True$
 *         \While{Find} \Comment{While we find a shorter vector}
 *             \State $v \gets v'$
 *             \State $z = (z_{1}, ..., z_{n}) = (0 ... 0)$
 *             \State $Find \gets BBrec(v, b, n)$
 *         \EndWhile
 *         \EndFunction
 *     \end{algorithmic}
 * \end{algorithm}
 * \endlatexonly
 *
 *
 * The total time taken by this BB algorithm is roughly proportional to the number of
 * tree nodes that we visit.
 * One major drawback is that in the worst case, this number of nodes typically
 * grows exponentially with the dimension.
 * It is therefore important to reduce this number as much possible.
 * For this, it helps to start with a basis in which \f$\mathbf{v}_1\f$ is shorter,
 * because this shortens the search interval determined by the bounds {@link REF__eq_bounds (bounds)}
 * at each level \f$j\f$, and can therefore greatly reduce the number of nodes that must be examined.
 * Various heuristics discussed below help achieve this.
 * For the same reason, it also helps it we quickly find a tree leaf that corresponds to
 * an improved solution, because it can reduce (dynamically) the size of the tree.
 * We found experimentally that searching the BB tree depth-first from the center
 * is usually the most effective approach, because it permits one to find a shorter \f$\mathbf{v}_1\f$ faster.
 * That is, at each level \f$j\f$, instead of scanning the interval for \f$z_j\f$ from one size to the other,
 * we scan it by starting with the \f$z_j\f$ that is closest to 0, then we examine the second closest, etc.
 * **Pierre**: Correct?
 * With this procedure, the first visited branch corresponds
 * to the trivial ``solution'' in which \f$z_t = \cdots = z_1 = 0\f$,
 * and this solution is rejected.
 * The second visited branch corresponds to
 * \f$z_t = \cdots = z_2 = 0\f$ and \f$z_1=1\f$, i.e., \f$\mathbf{v} = \mathbf{v}_1\f$.
 *
 * Observe that if \f$\mathbf{v} = \mathbf{V}\mathbf{z}\f$ is a lattice vector, \f$-\mathbf{v} = \mathbf{V}(-\mathbf{z})\f$ is also a lattice
 * vector with exactly the same length.  We can exploit this symmetry to cut the BB tree in half,
 * simply by considering only non-negative values of \f$z_1\f$.
 * We can do that because any vector \f$\mathbf{z}\f$ with \f$z_1 < 0\f$ has an equivalent vector
 * \f$-\mathbf{z}\f$ having \f$z_1 > 0\f$.
 *
 * \subsection bb_prered Pre-reduction heuristics
 *
 * We now describe some heuristics that can be applied to pre-reduce (shorten)
 * the basis vectors before starting the BB algorithm.
 * The computing time invested with these heuristics is usually profitable
 * in small and moderate dimensions, and practically essential in large dimensions.
 *
 * \subsubsection prered_dieter Dieter pre-reduction
 * It is simple heuristic discussed in \cite rDIE75a \cite rKNU98a also known as
 * *pairwise reduction* method. It consists in trying to reduce the length of a
 * basis vector \f$\mathbf{v}_i\f$ by subtracting from it \f$q\f$ times another
 * basis vector \f$\mathbf{v}_j\f$, for some integer \f$q\f$ and given indices \f$i\not=j\f$.
 * One can easily verify that the Euclidean length of the new vector \f$\mathbf{v} = \mathbf{v}_i - q \mathbf{v}_j\f$
 * is minimized by taking \f$q = \lfloor \mathbf{v}_i^\mathbf{t}\mathbf{v}_j / \mathbf{v}_j^\mathbf{t} \mathbf{v}_j\rfloor\f$.
 * If this \f$q\f$ is nonzero, we can replace \f$\mathbf{v}_i\f$ by the strictly shorter vector
 * \f$\mathbf{v}_i - q \mathbf{v}_j\f$ in the basis.
 * If the dual basis is maintained, we must also replace \f$\mathbf{w}_j\f$ by \f$\mathbf{w}_j + q \mathbf{w}_i\f$
 * in the dual basis, so it remains consistent.
 * This can be tried with all pairs \f$i\not=j\f$, and repeated until running through all pairs
 * gives no further improvement.
 *
 * Pairwise reductions can also be applied to the dual basis.
 * The motivation is that reducing the vectors of the
 * dual basis often lead to a reduction of the vectors of the primal basis.
 * Here we try to reduce the length of a dual basis vector \f$\mathbf{w}_i\f$ by replacing this
 * vector by \f$\mathbf{w}_i - q \mathbf{w}_j\f$, where \f$q = \lfloor \mathbf{w}_i^\mathbf{t} \mathbf{w}_j / \mathbf{w}_j^\mathbf{t} \mathbf{w}_j\rfloor\f$.
 * If \f$q\not=0\f$ and if the corresponding primal basis vector \f$\mathbf{v}_j + q \mathbf{v}_i\f$
 * is not longer than \f$\mathbf{v}_j\f$, then we make the replacement.
 * This can also be tried for all pairs \f$i\not=j\f$, and repeated until it gives no improvement.
 * \remark Pierre: I do not fully understand why this is effective, because this is exactly
 *   equivalent to a pairwise reduction in the primal basis with \f$-q\f$ instead of \f$q\f$.
 *   To be verified.
 *   **Marc-Antoine**: This is true and should be noted. Dieter says that from his
 *   experiments this works well. I think the idea is that we reduce both the 
 *   primal and the dual basis this way, which is interesting in our use case.
 *   Maybe. Otherwise it might just be an empirical result that when we play 
 *   between both the reduction is better.
 * \remark **Pierre**: Note: In the LatMRG software, the pairwise reductions are not
 *  performed exactly in this order.
 *
 * \subsubsection prered_LLL LLL pre-reduction
 *
 * Lenstra, Lenstra, and Lovasz \cite mLEN82a have proposed a popular form of
 * lattice basis reduction known as *LLL reduction*. Our software implements/uses
 * (in most cases we use the NTL implementation) a slightly modified version of
 * this algorithm presented in \cite mSCH91a.
 *
 * Let us recall *Gram-Schmidt orthogonalization*. From the basis 
 * \f$\{\mathbf{v}_1, \ldots, \mathbf{v}_t\}\f$, we can get an orthogonal basis 
 * \f$\{\hat{\mathbf{v}}_1, \ldots, \hat{\mathbf{v}}_t\}\f$ by taking
 * \f[
 *   \hat{\mathbf{v}}_1 = \mathbf{v}_1, \ \hat{\mathbf{v}}_i = \mathbf{v}_i - 
 *   \sum_{j=1}^{i-1} \mu_{ij} \hat{\mathbf{v}}_j,\ \mu_{ij} = \frac{\mathbf{v}_i 
 *   \cdot \hat{\mathbf{v}}_j}{\hat{\mathbf{v}}_j \cdot \hat{\mathbf{v}}_j}
 * \f]
 * For a small \f$0 \leq \epsilon < 3/4\f$, we say that a basis is \f$\epsilon\f$-LLL 
 * reduced if
 *
 * 1.  \f$ |\mu_{ij}| \leq 1/2 \f$ for \f$1 \leq j < i \leq t\f$ ;
 * 2.  for \f$0 < i \leq t-1 \f$,
 *    \f$1-\epsilon \leq \frac{\Vert \hat{\mathbf{v}}_{i+1} + \mu_{i\,i+1} 
 *    \hat{\mathbf{v}}_i \Vert^2}{\Vert \hat{\mathbf{v}}_i\Vert^2}\f$;
 *
 * Here, the first condition means that for any \f$i \neq j\f$, it is not 
 * possible to reduce \f$\mathbf{v}_i\f$ by adding to it an integer multiple of 
 * \f$\mathbf{v}_j\f$. This is equivalent to one step of pairwise reduction in 
 * the primal. The second condition means that we want to 
 * sort the vectors so that \f$\mathbf{v}_i\f$ is the vector with the shortest 
 * projection on \f$\text{span}(\mathbf{v}_1, \ldots \mathbf{v}_{i-1})\f$ among
 * \f$\{\mathbf{v}_i, \ldots, \mathbf{v}_{t}\}\f$ (the condition does not make
 * sure this is attained, but it is the idea behind it I think). Also note that
 * in practice, we would like to take \f$0<\epsilon\f$ as small as possible.
 * 
 * This algorithm does a very simple `while` loop. From \f$k=2\f$ it performs 
 * pairwise reduction of \f$\mathbf{v}_k\f$ with \f$ \mathbf{v}_{k-1}, \ldots, 
 * \mathbf{v}_t\f$ and checks if the condition 2 is verified for \f$i = k-1\f$.
 * If it is, \f$k\f$ is incremented. If it's not, \f$\mathbf{v}_k\f$ and
 * \f$\mathbf{v}_{k-1}\f$ are swapped and \f$k\f$ is decremented if it is greater
 * than 2. Since the version we use has floating point arithmetic, it also has 
 * a few more steps to account for the possible error. Moreover, this algorithm
 * can be expanded to take a generating set of more than \f$t\f$ vectors of the 
 * lattice and still return a reduced basis (the last vectors in the reduced 
 * basis will be set to \f$\mathbf{0}\f$).
 *
 * This particular reduction does not necessarily returns the shortest vector as
 * \f$\mathbf{v}_1\f$. However, we have that \f$ 1 \leq \Vert \mathbf{v}_1 
 * \Vert^2 / \ell_t^2 \leq (3/4 - \epsilon)^{1-t}\f$ (\cite mSCH91a) and the 
 * lengths of the other basis vectors also not much larger than that of 
 * \f$\mathbf{v}_1\f$ after the reduction.
 *
 * For this reason, an LLL-reduced basis tends to yield a much thinner BB tree.
 * Moreover, an \f$\epsilon\f$-LLL reduction can be performed quickly (it is 
 * polynomial in the number of dimensions if the arithmetic is exact but could 
 * cycle indefinitely if \f$\epsilon\f$ is too close to 0 and the precision too
 * small). It is therefore very effective and useful. Some authors fix 
 * \f$\epsilon\f$ at 1/4 \cite mHEL85a \cite mLOV86a, but we prefer much smaller
 * values. In our implementations, we use \f$\epsilon = 10^{-6}\f$ as the 
 * default value.
 * 
 * \subsubsection prered_BKZ BKZ pre-reduction
 *
 * The block Korkin-Zolotarev algorithm that we use is the one presented in 
 * \cite mSCH91a (the one used in NTL). It is more costly than LLL, but it 
 * yields better results, leading to an accelerated *Branch and Bound* in some 
 * cases. This is basically a generalization of the LLL reduction using stronger
 * parameters. 
 * 
 * In LLL we want to sort the vectors so that \f$\mathbf{v}_i\f$ is the vector 
 * with the shortest projection on \f$\text{span}(\mathbf{v}_1, \ldots 
 * \mathbf{v}_{i-1})\f$ among \f$\{\mathbf{v}_i, \ldots, \mathbf{v}_{t}\}\f$.
 * BKZ is a stronger algorithm that allows us to get closer to this goal.
 *
 * \subsubsection prered_precision A note on precision
 * We should say a few words on precision. Also, we should advise the user that
 * if they only intend on using prereductions, they should only use NTL because
 * *LatticeTester* is just a wrapper most of the time.
 *
 */<|MERGE_RESOLUTION|>--- conflicted
+++ resolved
@@ -212,13 +212,9 @@
  * of this straight line.  A shorter distance between successive points on the line means
  * more points per unit of length on the line, which means that all lattice points are covered
  * by fewer lines per unit of volume, that are farther away from each other.  This is undesirable.
-<<<<<<< HEAD
- * pierre {TODO pierre: Add an example of this, with a figure.}
-=======
  *
  * \todo **Pierre**: Add an example of this, with a figure.
  *
->>>>>>> fcf6b6dd
  * That is, for a given lattice density \f$\eta\f$, for good uniformity,
  * we want the shortest nonzero vector to be long.
  * This motivates taking this \f$\mathit{l}\f$ as a measure of uniformity,
