// This file is part of LatticeTester.
//
// Copyright (C) 2012-2022  The LatticeTester authors, under the occasional supervision
// of Pierre L'Ecuyer at Universit� de Montr�al.
//
// Licensed under the Apache License, Version 2.0 (the "License");
// you may not use this file except in compliance with the License.
// You may obtain a copy of the License at
//
//     http://www.apache.org/licenses/LICENSE-2.0
//
// Unless required by applicable law or agreed to in writing, software
// distributed under the License is distributed on an "AS IS" BASIS,
// WITHOUT WARRANTIES OR CONDITIONS OF ANY KIND, either express or implied.
// See the License for the specific language governing permissions and
// limitations under the License.

#ifndef LATTICETESTER_RANK1LATTICE_H
#define LATTICETESTER_RANK1LATTICE_H

#include "latticetester/Util.h"
#include "latticetester/EnumTypes.h"
#include "latticetester/IntLatticeExt.h"

namespace LatticeTester {

  /**
   * This subclass of `IntLatticeExt` defines a general rank 1 lattice rule in \f$d\f$ dimensions,
   * whose points \f$\mathbb{u}_i\f$ are defined by
   * \f{equation}{
   *    \mathbf{u}_i = (i \mathbf{a} \mod m)/m,
   * \f}
   * where \f$\mathbf{a} \in \mathbb{Z}_m^d\f$ is called the generating vector.
   * The lattice is rescaled simply by removing the division by \f$m\f$.
   * Given \f$\mathbf{a}\f$, a basis of the rescaled (integer) lattice is given by
   * \f{align*}{
   *    \mathbf{v}_1 & = a \\
   *    \mathbf{v}_2 & = m \mathbf{e}_2 \\
   *    \vdots & \\
   *    \mathbf{v}_d & = m \mathbf{e}_v \\
   * \f}
   * where \f$\mathbf{e}_i\f$ is the \f$i^\text{th}\f$ unit vector.
   * 
   * A condition that is often required when building a rank 1 lattice is that
   * \f$\gcd(a_i, m) = 1,\ \forall 1\leq i \leq d\f$. When this condition is
   * verified, each lower-dimensional projection of the lattice contains the same number
   * of points (has the same density \f$m\f$) as the full lattice.
   * When searching for lattices that satisfy this condition, one may assume
   * without loss of generality generality that \f$a_1 = 1\f$.
   *
   * ***  CHANGES: added parameter withDual to the constructor.
   *   Removed  init();
   *   I changed buildBasis for the dual to use the direct construction.
   *   incDimBasis needs to be made more efficient, by just updating the basis!
   *   It seems that setLac could be in IntLattice already.
   *
   */
template<typename Int, typename Real>
class Rank1Lattice: public IntLatticeExt<Int, Real> {

      private:
        typedef NTL::vector<Int>  IntVec;
        typedef NTL::matrix<Int>  IntMat;
        typedef NTL::vector<Real> RealVec;

      public:

        /**
         * This constructor takes as input the modulus `m`, the generating vector `aa`,
         * the (maximal) dimension `maxDim`, and the norm used to measure the vector lengths.
         * The length of the vector `aa` should be `maxDim`.
         * This constructor does not build the basis, to leave
         * more flexibility in the dimension when doing so.
         */
        Rank1Lattice (const Int & m, const IntVec & aa, int64_t maxDim,
        	bool withDual=false, NormType norm = L2NORM);

        /**
         * Constructor for the special case of a Korobov lattice.
         * Here the generating vector has the form aa = (1, a, a^2 mod m, a^3 mod m, ...)
         * where a is an integer such that 1 < a < m.
         */
        Rank1Lattice (const Int & m, const Int & a, int64_t maxDim,
        	bool withDual=false, NormType norm = L2NORM);

        /**
         * Copy constructor.
         */
        Rank1Lattice (const Rank1Lattice<Int, Real> & Lat);

        /**
         * Assigns `Lat` to this object.
        */
        Rank1Lattice & operator= (const Rank1Lattice<Int, Real> & Lat);

        /**
         * Destructor.
         */
        ~Rank1Lattice();

        /**
         * Returns the first components of the generating vector \f$\ba\f$ as a string.
         * The number of components in the string will be the current dimension of the lattice.
         */
        std::string toStringCoef() const;

        /**
         * Builds a basis in `d` dimensions. This `d` must not exceed `this->maxDim()`.
         * This initial basis will be upper triangular.
         */
        void buildBasis (int64_t d);
        
        /**
         * Builds only the basis in `d` dimensions. This `d` must not exceed `this->maxDim()`.
         * This dual basis will be lower triangular.
         */
        void buildDualBasis (int64_t d);

        /**
         * Increases the current dimension by 1 and updates the basis.
         * The dimension must be smaller than `maxDim` when calling this function.
         */
        void incDimBasis ();
        
        /**
         * Increases the current dimension of only the dual lattice by 1 and updates only the dual basis.
         * The dimension must be smaller than `maxDim` when calling this function.
         */
        void incDimDualBasis ();

      protected:

        /**
         * Initializes the rank 1 lattice. This just invokes `IntLatticeExt::initProj()`.
         *        So why do we need it ???  check this ....   ?????         *****
         */
        // void initProj();

        /**
         * Vector of multipliers (generating vector) of the rank 1 lattice rule.
         * They are stored for up to `maxDim()` dimensions.
         * The first coordinate has index 0.
         */
        IntVec m_a;
        
        /**
         * This number stores the length of the input vector aa. This is necessary to make
         * an efficient implementation of 'incDimBasis'
         */
        int m_k = 1;
        
        /**
         * This variable is used to store values needed for increasing the dimension. 
         * It is variable in order to avoid recreating the variable.  
         */
        Int m_add;
    };


//============================================================================

template<typename Int, typename Real>
Rank1Lattice<Int, Real>::Rank1Lattice (
         const Int & m, const IntVec & aa, int64_t maxDim, bool withDual, NormType norm):
         IntLatticeExt<Int, Real> (m, maxDim, withDual, norm) {
    this->m_a = aa;
    //this->initProj();
  }

//============================================================================

template<typename Int, typename Real>
Rank1Lattice<Int, Real>::Rank1Lattice (
        const Int & m, const Int & a, int64_t maxDim, bool withDual, NormType norm):
        IntLatticeExt<Int, Real> (m, maxDim, withDual, norm) {
    m_a.SetLength(maxDim);
	Int powa(1);  m_a[0] = powa;
    for (int64_t i=1; i < maxDim; i++) {
    	//powa = (a * powa) % m;
    	m_a[i] = a * m_a[i-1] % m;
    }
    //this->initProj();    // Does not initialize a basis....
  }

//============================================================================

template<typename Int, typename Real>
Rank1Lattice<Int, Real>::~Rank1Lattice() {
      this->m_a.kill ();
      // ~(this->m_a);
    }


  //============================================================================

/*
template<typename Int, typename Real>
void Rank1Lattice<Int, Real>::initProj() {
    IntLatticeExt<Int, Real>::initProj();
      // for (int64_t r = 1; r < this->getDim(); r++)
      //   this->m_lgVolDual2[r] = this->m_lgVolDual2[r - 1];
    }
*/

  //============================================================================

template<typename Int, typename Real>
Rank1Lattice<Int, Real> & Rank1Lattice<Int, Real>::operator= (
         const Rank1Lattice<Int, Real> & lat) {
      if (this == &lat)
         return *this;
      this->copy (lat);
      //this->initProj();
      this->m_a = lat.m_a;
      return *this;
    }

  //============================================================================

template<typename Int, typename Real>
Rank1Lattice<Int, Real>::Rank1Lattice (
        const Rank1Lattice<Int, Real> & lat):
      IntLatticeExt<Int, Real> (
          lat.m_modulo, lat.getDim (), lat.m_withDual, lat.getNormType ()) {
    // MyExit (1, "Rank1Lattice:: constructor is incomplete" );
    //this->initProj();
    this->m_a = lat.m_a;
  }

  //============================================================================

template<typename Int, typename Real>
std::string Rank1Lattice<Int, Real>::toStringCoef ()const {
      return toString (this->m_a, 0, this->getDim ());
    }

  //============================================================================

//template<typename Int, typename Real>
//void Rank1Lattice<Int, Real>::incDimBasis () {
//    	assert(1 + this->getDim() <= this->m_maxDim);
//    	buildBasis (1 + this->getDim ());
//    	this->setNegativeNorm ();
//    	this->setDualNegativeNorm ();
//
//	}

//template<typename Int, typename Real>
//void Rank1Lattice<Int, Real>::incDimBasis () {
//		int64_t d = 1 + this->getDim();
//    	assert(d <= this->m_maxDim);
//    	IntMat temp;
//    	temp.SetDims(d, d);
//    	//Use old basis for first d - 1 dimension
//    	for (int i = 0; i < d-1; i++) {
//            for (int j = 0; j < d-1; j++) {
//               temp[i][j] = this->m_basis[i][j];	
//            }
//        }
//    	// Code for general k
////        //Add d-th component for the first d - 1 vectors 
////        //Recall that indices start with 0!
////    	for (int i = 0; i < d-1; i++) {
////    		temp[i][d-1] = 0;
////    		for (int k = 1; k < this->m_k + 1; k++) {
////    	       temp[i][d-1] = temp[i][d-1] + m_a[k] * temp[i][d-1-k];
////            }
//// 	       temp[i][d-1] = temp[i][d-1] % this->m_modulo;
////    	}
////    	//Set last vector equal m times unit vector
////    	for (int j = 0; j < d-1; j++)
////    		temp[d-1][j] = 0;
////    	temp[d-1][d-1] = this->m_modulo;
//    	
//    	//Fill in the new component
//    	for (int j = 0; j < d-1; j++)
//    		temp[d-1][j] = 0;
//        for (int i = 0; i < d; i++) 
//        	temp[i][d-1] = 0;     
//        temp[0][d-1] = m_a[d-1];
//    	temp[d-1][d-1] = this->m_modulo;
//        
//        this->setDim (d);
//        this->m_basis.SetDims(d, d);        
//        this->m_basis = temp;              
//        this->setNegativeNorm ();        
//
//        if (!this->m_withDual) return;
//
//    	              
//        //Use old basis for first d - 1 dimension
//        for (int i = 0; i < d-1; i++) {
//           for (int j = 0; j < d-1; j++) {
//              temp[i][j] = this->m_dualbasis[i][j];	
//           }
//        }
//        //Add extra coordinate to each vector
//       	for (int j = 0; j < d-1; j++)
//        	temp[d-1][j] = 0;
//        for (int i = 0; i < d; i++) 
//           	temp[i][d-1] = 0;      
//        temp[d-1][0] = m_a[d-1];
//        temp[d-1][d-1] = 1;      
////        //Code for general k
////        Int add;  
////        //Calculate the new basis vector
////        //Proceed columwise
////        for (int j = 0; j < d; j++) {
////           if (d-1 != j) temp[d-1][j] = 0;
////           else temp[d-1][j] = 1;
////           //Sum over the rows
////           for (int i = 0; i < d-1; i++) {
////              add = this->m_basis[i][d-1] * temp[i][j];
////              add = add / this->m_modulo;
////              temp[d-1][j] = temp[d-1][j] - add; 
////           }
////           if (temp[d-1][j] != 0)
////              temp[d-1][j] = temp[d-1][j] % this->m_modulo;
////        }
////        this->m_dualbasis.SetDims(d, d);
//        this->m_dualbasis = temp;
//        this->setDualNegativeNorm ();
//    }

template<typename Int, typename Real>
void Rank1Lattice<Int, Real>::incDimBasis () {
		int64_t d = 1 + this->getDim();
    	assert(d <= this->m_maxDim);
    	IntMat temp;
    	temp.SetDims(d, d);
    	// Use old basis for first d - 1 dimension
    	for (int i = 0; i < d-1; i++) {
            for (int j = 0; j < d-1; j++) {
               temp[i][j] = this->m_basis[i][j];	
            }
        }
     	// Fill in the new component
    	for (int j = 0; j < d-1; j++)
    		temp[d-1][j] = 0;
    	  temp[d-1][d-1] = this->m_modulo; 
        for (int i = 0; i < d-1; i++) {
        	temp[i][d-1] = this->m_a[d-1] * this->m_basis[i][0];
        	temp[i][d-1] = temp[i][d-1] % this->m_modulo;
        }
        
        this->setDim (d);
        this->m_basis.SetDims(d, d);        
        this->m_basis = temp;              
        this->setNegativeNorm ();        

        if (this->m_withDual) {
    	              
<<<<<<< HEAD
           //Use old basis for first d - 1 dimension
           for (int i = 0; i < d-1; i++) {
              for (int j = 0; j < d-1; j++) {
                 temp[i][j] = this->m_dualbasis[i][j];	
              }
           }
           //Add extra coordinate to each vector
           for (int i = 0; i < d; i++) {
           	  temp[i][d-1] = 0;
           	  temp[d-1][i] = 0;
           }
           temp[d-1][d-1] = 1;
=======
        // Use old basis for first d - 1 dimension
        for (int i = 0; i < d-1; i++) {
           for (int j = 0; j < d-1; j++) {
              temp[i][j] = this->m_dualbasis[i][j];	
           }
        }
        // Add extra coordinate to each vector
        for (int i = 0; i < d; i++) {
           	temp[i][d-1] = 0;
           	temp[d-1][i] = 0;
        }
        temp[d-1][d-1] = 1;
>>>>>>> df70bc4a
        
       	   for (int j = 0; j < d-1; j++) {
       		    m_add = 0;
       		    for (int i = 0; i < d-1; i++) {
       			      m_add = m_add - this->m_basis[i][d-1] * this->m_dualbasis[i][j];
       		    }
   			      m_add = m_add / this->m_modulo;
   			      temp[d-1][j] = temp[d-1][j] + m_add;
       	   }
           this->m_dualbasis = temp;
           this->setDualNegativeNorm ();
           temp.kill();
       }
       else temp.kill();
    }


//============================================================================

template<typename Int, typename Real>
void Rank1Lattice<Int, Real>::incDimDualBasis () {
	int64_t d = 1 + this->getDim();
	assert(d <= this->m_maxDim);
    this->setDim (d);
	IntMat temp;     // New matrix object.
	temp.SetDims(d, d);
	
    // Use old basis for first d - 1 dimension
    for (int i = 0; i < d-1; i++) {
       for (int j = 0; j < d-1; j++) {
          temp[i][j] = this->m_dualbasis[i][j];	
       }
    }
    // Add extra coordinate to each vector
    for (int i = 0; i < d; i++) {
    	temp[i][d-1] = 0;
    }         
    temp[d-1][0] = -m_a[d-1];
    // temp[d-1][0] = temp[d-1][0] % this->m_modulo;
    temp[d-1][d-1] = 1;
    this->m_dualbasis.SetDims(d, d);
    this->m_dualbasis = temp;
    this->setDualNegativeNorm ();	
    
    // The dimension of the primal lattice has to be increased, as well
    this->m_basis.SetDims(d, d);      
}

//============================================================================

// The basis is built directly, as explained in the guide of LatMRG.
template<typename Int, typename Real>
void Rank1Lattice<Int, Real>::buildBasis (int64_t d) {
      assert(d <= this->m_maxDim);
      this->setDim (d);
      this->m_basis.SetDims(d,d);
      this->m_dualbasis.SetDims(d,d);
      int64_t i, j;

      // This builds an upper triangular basis in a standard way.
      for (j = 0; j < d; j++) {
        this->m_basis[0][j] = this->m_a[j];
      }
      for (i = 1; i < d; i++) {
        for (j = 0; j < d; j++) {
          if (i == j) this->m_basis[i][i] = this->m_modulo;
          else this->m_basis[i][j] = 0;
        }
      }
      this->setNegativeNorm ();

      if (!this->m_withDual) return;
      // If `withDual`, we construct the dual basis also in a direct way.
      
      this->m_dualbasis[0][0] = this->m_modulo;
      for (j = 1; j < d; j++)
         this->m_dualbasis[0][j] = 0;
      for (i = 1; i < d; i++) {
         this->m_dualbasis[i][0] = -this->m_basis[0][i];
         for (j = 1; j < d; j++) {
            if (i == j) this->m_dualbasis[i][i] = 1;
            else this->m_dualbasis[i][j] = 0;
         }
      }
      this->setDualNegativeNorm ();
      
//      //New implementation for general k according to L'Ecuyer and Couture (1997) 
//      for (int i = 0; i < this->m_k; i++) {
//         for (int j = 0; j < d; j++) {
//        	 if (i==j) this->m_dualbasis[i][j] = this->m_modulo; 
//        	 else this->m_dualbasis[i][j] = 0;
//         }
//      }
//      for (int i = this->m_k; i < d; i++) {
//    	  for (int j = 0; j < d; j++) {
//              if (i==j) this->m_dualbasis[i][j] = 1;
//              else this->m_dualbasis[i][j] = 0;
//              if (j < this->m_k) {
//                  for (int k = 0; k < this->m_k; k++) {
//        	    	 this->m_dualbasis[i][j] = this->m_dualbasis[i][j] - m_a[k] * this->m_basis[j][i - k];
//                  }
//              }
//          }
//      }
    }

//============================================================================

template<typename Int, typename Real>
void Rank1Lattice<Int, Real>::buildDualBasis (int64_t d) {
    assert(d <= this->m_maxDim);
    this->setDim (d);
    this->m_basis.SetDims(d,d);
    this->m_dualbasis.SetDims(d,d);
    for (int i = 0; i < d; i++)
    	this->m_dualbasis[i][0] = -m_a[i];
    for (int i = 0; i < d; i++) {
    	if (i<1) this->m_dualbasis[i][i] = this->m_modulo;
    	else this->m_dualbasis[i][i] = 1;
    }
   
//    for (int i = 0; i < this->m_k; i++) {
//       for (int j = 0; j < d; j++) {
//      	 if (i==j) this->m_dualbasis[i][j] = 1; 
//      	 else this->m_dualbasis[i][j] = 0;
//       }
//    }
//    for (int i = this->m_k; i < d; i++) {
//  	  for (int j = 1; j < d+1; j++) {
//  		  if(d-j >= this->m_k) {
//  			  if(i==d-j) this->m_dualbasis[i][d-j] = 1;
//  			  else this->m_dualbasis[i][d-j] = 0;
//  		  } else {
//  			  for (int k = 0; k < this->m_k; k++) {
//  				  this->m_dualbasis[i][d-j] = this->m_dualbasis[i][d-j] + m_a[k+1] * this->m_dualbasis[i-(k+1)][d-j]; 
//  			  }
//  			  this->m_dualbasis[i][d-j] = this->m_dualbasis[i][d-j] % this->m_modulo;
//  		  }
//      }
//   }
//   for (int i = this->m_k; i < d; i++)
//	   for (int j = 0; j < this->m_k; j++)
//		   this->m_dualbasis[i][j] = -this->m_dualbasis[i][j]; 
//   for (int i = 0; i < this->m_k; i++) 
//	   this->m_dualbasis[i][i] = this->m_modulo;
}

//============================================================================

/*
 *  This is already in IntLattice!
template<typename Int, typename Real>
void Rank1Lattice<Int, Real>::dualize () {
      IntMat tmps(this->m_basis);
      this->m_basis = this->m_dualbasis;
      this->m_dualbasis = tmps;
    }
*/

//============================================================================

/**
 * Selects and stores a vector of indices with lacunary values.
 */
template<typename Int>
void setLac(const Lacunary<Int>& lac) {           // ??????????
	return;
}


//============================================================================

template class Rank1Lattice<std::int64_t, double>;
template class Rank1Lattice<NTL::ZZ, double>;
template class Rank1Lattice<NTL::ZZ, NTL::RR>;

} // End namespace LatticeTester

#endif
<|MERGE_RESOLUTION|>--- conflicted
+++ resolved
@@ -1,558 +1,542 @@
-// This file is part of LatticeTester.
-//
-// Copyright (C) 2012-2022  The LatticeTester authors, under the occasional supervision
-// of Pierre L'Ecuyer at Universit� de Montr�al.
-//
-// Licensed under the Apache License, Version 2.0 (the "License");
-// you may not use this file except in compliance with the License.
-// You may obtain a copy of the License at
-//
-//     http://www.apache.org/licenses/LICENSE-2.0
-//
-// Unless required by applicable law or agreed to in writing, software
-// distributed under the License is distributed on an "AS IS" BASIS,
-// WITHOUT WARRANTIES OR CONDITIONS OF ANY KIND, either express or implied.
-// See the License for the specific language governing permissions and
-// limitations under the License.
-
-#ifndef LATTICETESTER_RANK1LATTICE_H
-#define LATTICETESTER_RANK1LATTICE_H
-
-#include "latticetester/Util.h"
-#include "latticetester/EnumTypes.h"
-#include "latticetester/IntLatticeExt.h"
-
-namespace LatticeTester {
-
-  /**
-   * This subclass of `IntLatticeExt` defines a general rank 1 lattice rule in \f$d\f$ dimensions,
-   * whose points \f$\mathbb{u}_i\f$ are defined by
-   * \f{equation}{
-   *    \mathbf{u}_i = (i \mathbf{a} \mod m)/m,
-   * \f}
-   * where \f$\mathbf{a} \in \mathbb{Z}_m^d\f$ is called the generating vector.
-   * The lattice is rescaled simply by removing the division by \f$m\f$.
-   * Given \f$\mathbf{a}\f$, a basis of the rescaled (integer) lattice is given by
-   * \f{align*}{
-   *    \mathbf{v}_1 & = a \\
-   *    \mathbf{v}_2 & = m \mathbf{e}_2 \\
-   *    \vdots & \\
-   *    \mathbf{v}_d & = m \mathbf{e}_v \\
-   * \f}
-   * where \f$\mathbf{e}_i\f$ is the \f$i^\text{th}\f$ unit vector.
-   * 
-   * A condition that is often required when building a rank 1 lattice is that
-   * \f$\gcd(a_i, m) = 1,\ \forall 1\leq i \leq d\f$. When this condition is
-   * verified, each lower-dimensional projection of the lattice contains the same number
-   * of points (has the same density \f$m\f$) as the full lattice.
-   * When searching for lattices that satisfy this condition, one may assume
-   * without loss of generality generality that \f$a_1 = 1\f$.
-   *
-   * ***  CHANGES: added parameter withDual to the constructor.
-   *   Removed  init();
-   *   I changed buildBasis for the dual to use the direct construction.
-   *   incDimBasis needs to be made more efficient, by just updating the basis!
-   *   It seems that setLac could be in IntLattice already.
-   *
-   */
-template<typename Int, typename Real>
-class Rank1Lattice: public IntLatticeExt<Int, Real> {
-
-      private:
-        typedef NTL::vector<Int>  IntVec;
-        typedef NTL::matrix<Int>  IntMat;
-        typedef NTL::vector<Real> RealVec;
-
-      public:
-
-        /**
-         * This constructor takes as input the modulus `m`, the generating vector `aa`,
-         * the (maximal) dimension `maxDim`, and the norm used to measure the vector lengths.
-         * The length of the vector `aa` should be `maxDim`.
-         * This constructor does not build the basis, to leave
-         * more flexibility in the dimension when doing so.
-         */
-        Rank1Lattice (const Int & m, const IntVec & aa, int64_t maxDim,
-        	bool withDual=false, NormType norm = L2NORM);
-
-        /**
-         * Constructor for the special case of a Korobov lattice.
-         * Here the generating vector has the form aa = (1, a, a^2 mod m, a^3 mod m, ...)
-         * where a is an integer such that 1 < a < m.
-         */
-        Rank1Lattice (const Int & m, const Int & a, int64_t maxDim,
-        	bool withDual=false, NormType norm = L2NORM);
-
-        /**
-         * Copy constructor.
-         */
-        Rank1Lattice (const Rank1Lattice<Int, Real> & Lat);
-
-        /**
-         * Assigns `Lat` to this object.
-        */
-        Rank1Lattice & operator= (const Rank1Lattice<Int, Real> & Lat);
-
-        /**
-         * Destructor.
-         */
-        ~Rank1Lattice();
-
-        /**
-         * Returns the first components of the generating vector \f$\ba\f$ as a string.
-         * The number of components in the string will be the current dimension of the lattice.
-         */
-        std::string toStringCoef() const;
-
-        /**
-         * Builds a basis in `d` dimensions. This `d` must not exceed `this->maxDim()`.
-         * This initial basis will be upper triangular.
-         */
-        void buildBasis (int64_t d);
-        
-        /**
-         * Builds only the basis in `d` dimensions. This `d` must not exceed `this->maxDim()`.
-         * This dual basis will be lower triangular.
-         */
-        void buildDualBasis (int64_t d);
-
-        /**
-         * Increases the current dimension by 1 and updates the basis.
-         * The dimension must be smaller than `maxDim` when calling this function.
-         */
-        void incDimBasis ();
-        
-        /**
-         * Increases the current dimension of only the dual lattice by 1 and updates only the dual basis.
-         * The dimension must be smaller than `maxDim` when calling this function.
-         */
-        void incDimDualBasis ();
-
-      protected:
-
-        /**
-         * Initializes the rank 1 lattice. This just invokes `IntLatticeExt::initProj()`.
-         *        So why do we need it ???  check this ....   ?????         *****
-         */
-        // void initProj();
-
-        /**
-         * Vector of multipliers (generating vector) of the rank 1 lattice rule.
-         * They are stored for up to `maxDim()` dimensions.
-         * The first coordinate has index 0.
-         */
-        IntVec m_a;
-        
-        /**
-         * This number stores the length of the input vector aa. This is necessary to make
-         * an efficient implementation of 'incDimBasis'
-         */
-        int m_k = 1;
-        
-        /**
-         * This variable is used to store values needed for increasing the dimension. 
-         * It is variable in order to avoid recreating the variable.  
-         */
-        Int m_add;
-    };
-
-
-//============================================================================
-
-template<typename Int, typename Real>
-Rank1Lattice<Int, Real>::Rank1Lattice (
-         const Int & m, const IntVec & aa, int64_t maxDim, bool withDual, NormType norm):
-         IntLatticeExt<Int, Real> (m, maxDim, withDual, norm) {
-    this->m_a = aa;
-    //this->initProj();
-  }
-
-//============================================================================
-
-template<typename Int, typename Real>
-Rank1Lattice<Int, Real>::Rank1Lattice (
-        const Int & m, const Int & a, int64_t maxDim, bool withDual, NormType norm):
-        IntLatticeExt<Int, Real> (m, maxDim, withDual, norm) {
-    m_a.SetLength(maxDim);
-	Int powa(1);  m_a[0] = powa;
-    for (int64_t i=1; i < maxDim; i++) {
-    	//powa = (a * powa) % m;
-    	m_a[i] = a * m_a[i-1] % m;
-    }
-    //this->initProj();    // Does not initialize a basis....
-  }
-
-//============================================================================
-
-template<typename Int, typename Real>
-Rank1Lattice<Int, Real>::~Rank1Lattice() {
-      this->m_a.kill ();
-      // ~(this->m_a);
-    }
-
-
-  //============================================================================
-
-/*
-template<typename Int, typename Real>
-void Rank1Lattice<Int, Real>::initProj() {
-    IntLatticeExt<Int, Real>::initProj();
-      // for (int64_t r = 1; r < this->getDim(); r++)
-      //   this->m_lgVolDual2[r] = this->m_lgVolDual2[r - 1];
-    }
-*/
-
-  //============================================================================
-
-template<typename Int, typename Real>
-Rank1Lattice<Int, Real> & Rank1Lattice<Int, Real>::operator= (
-         const Rank1Lattice<Int, Real> & lat) {
-      if (this == &lat)
-         return *this;
-      this->copy (lat);
-      //this->initProj();
-      this->m_a = lat.m_a;
-      return *this;
-    }
-
-  //============================================================================
-
-template<typename Int, typename Real>
-Rank1Lattice<Int, Real>::Rank1Lattice (
-        const Rank1Lattice<Int, Real> & lat):
-      IntLatticeExt<Int, Real> (
-          lat.m_modulo, lat.getDim (), lat.m_withDual, lat.getNormType ()) {
-    // MyExit (1, "Rank1Lattice:: constructor is incomplete" );
-    //this->initProj();
-    this->m_a = lat.m_a;
-  }
-
-  //============================================================================
-
-template<typename Int, typename Real>
-std::string Rank1Lattice<Int, Real>::toStringCoef ()const {
-      return toString (this->m_a, 0, this->getDim ());
-    }
-
-  //============================================================================
-
-//template<typename Int, typename Real>
-//void Rank1Lattice<Int, Real>::incDimBasis () {
-//    	assert(1 + this->getDim() <= this->m_maxDim);
-//    	buildBasis (1 + this->getDim ());
-//    	this->setNegativeNorm ();
-//    	this->setDualNegativeNorm ();
-//
-//	}
-
-//template<typename Int, typename Real>
-//void Rank1Lattice<Int, Real>::incDimBasis () {
-//		int64_t d = 1 + this->getDim();
-//    	assert(d <= this->m_maxDim);
-//    	IntMat temp;
-//    	temp.SetDims(d, d);
-//    	//Use old basis for first d - 1 dimension
-//    	for (int i = 0; i < d-1; i++) {
-//            for (int j = 0; j < d-1; j++) {
-//               temp[i][j] = this->m_basis[i][j];	
-//            }
-//        }
-//    	// Code for general k
-////        //Add d-th component for the first d - 1 vectors 
-////        //Recall that indices start with 0!
-////    	for (int i = 0; i < d-1; i++) {
-////    		temp[i][d-1] = 0;
-////    		for (int k = 1; k < this->m_k + 1; k++) {
-////    	       temp[i][d-1] = temp[i][d-1] + m_a[k] * temp[i][d-1-k];
-////            }
-//// 	       temp[i][d-1] = temp[i][d-1] % this->m_modulo;
-////    	}
-////    	//Set last vector equal m times unit vector
-////    	for (int j = 0; j < d-1; j++)
-////    		temp[d-1][j] = 0;
-////    	temp[d-1][d-1] = this->m_modulo;
-//    	
-//    	//Fill in the new component
-//    	for (int j = 0; j < d-1; j++)
-//    		temp[d-1][j] = 0;
-//        for (int i = 0; i < d; i++) 
-//        	temp[i][d-1] = 0;     
-//        temp[0][d-1] = m_a[d-1];
-//    	temp[d-1][d-1] = this->m_modulo;
-//        
-//        this->setDim (d);
-//        this->m_basis.SetDims(d, d);        
-//        this->m_basis = temp;              
-//        this->setNegativeNorm ();        
-//
-//        if (!this->m_withDual) return;
-//
-//    	              
-//        //Use old basis for first d - 1 dimension
-//        for (int i = 0; i < d-1; i++) {
-//           for (int j = 0; j < d-1; j++) {
-//              temp[i][j] = this->m_dualbasis[i][j];	
-//           }
-//        }
-//        //Add extra coordinate to each vector
-//       	for (int j = 0; j < d-1; j++)
-//        	temp[d-1][j] = 0;
-//        for (int i = 0; i < d; i++) 
-//           	temp[i][d-1] = 0;      
-//        temp[d-1][0] = m_a[d-1];
-//        temp[d-1][d-1] = 1;      
-////        //Code for general k
-////        Int add;  
-////        //Calculate the new basis vector
-////        //Proceed columwise
-////        for (int j = 0; j < d; j++) {
-////           if (d-1 != j) temp[d-1][j] = 0;
-////           else temp[d-1][j] = 1;
-////           //Sum over the rows
-////           for (int i = 0; i < d-1; i++) {
-////              add = this->m_basis[i][d-1] * temp[i][j];
-////              add = add / this->m_modulo;
-////              temp[d-1][j] = temp[d-1][j] - add; 
-////           }
-////           if (temp[d-1][j] != 0)
-////              temp[d-1][j] = temp[d-1][j] % this->m_modulo;
-////        }
-////        this->m_dualbasis.SetDims(d, d);
-//        this->m_dualbasis = temp;
-//        this->setDualNegativeNorm ();
-//    }
-
-template<typename Int, typename Real>
-void Rank1Lattice<Int, Real>::incDimBasis () {
-		int64_t d = 1 + this->getDim();
-    	assert(d <= this->m_maxDim);
-    	IntMat temp;
-    	temp.SetDims(d, d);
-    	// Use old basis for first d - 1 dimension
-    	for (int i = 0; i < d-1; i++) {
-            for (int j = 0; j < d-1; j++) {
-               temp[i][j] = this->m_basis[i][j];	
-            }
-        }
-     	// Fill in the new component
-    	for (int j = 0; j < d-1; j++)
-    		temp[d-1][j] = 0;
-    	  temp[d-1][d-1] = this->m_modulo; 
-        for (int i = 0; i < d-1; i++) {
-        	temp[i][d-1] = this->m_a[d-1] * this->m_basis[i][0];
-        	temp[i][d-1] = temp[i][d-1] % this->m_modulo;
-        }
-        
-        this->setDim (d);
-        this->m_basis.SetDims(d, d);        
-        this->m_basis = temp;              
-        this->setNegativeNorm ();        
-
-        if (this->m_withDual) {
-    	              
-<<<<<<< HEAD
-           //Use old basis for first d - 1 dimension
-           for (int i = 0; i < d-1; i++) {
-              for (int j = 0; j < d-1; j++) {
-                 temp[i][j] = this->m_dualbasis[i][j];	
-              }
-           }
-           //Add extra coordinate to each vector
-           for (int i = 0; i < d; i++) {
-           	  temp[i][d-1] = 0;
-           	  temp[d-1][i] = 0;
-           }
-           temp[d-1][d-1] = 1;
-=======
-        // Use old basis for first d - 1 dimension
-        for (int i = 0; i < d-1; i++) {
-           for (int j = 0; j < d-1; j++) {
-              temp[i][j] = this->m_dualbasis[i][j];	
-           }
-        }
-        // Add extra coordinate to each vector
-        for (int i = 0; i < d; i++) {
-           	temp[i][d-1] = 0;
-           	temp[d-1][i] = 0;
-        }
-        temp[d-1][d-1] = 1;
->>>>>>> df70bc4a
-        
-       	   for (int j = 0; j < d-1; j++) {
-       		    m_add = 0;
-       		    for (int i = 0; i < d-1; i++) {
-       			      m_add = m_add - this->m_basis[i][d-1] * this->m_dualbasis[i][j];
-       		    }
-   			      m_add = m_add / this->m_modulo;
-   			      temp[d-1][j] = temp[d-1][j] + m_add;
-       	   }
-           this->m_dualbasis = temp;
-           this->setDualNegativeNorm ();
-           temp.kill();
-       }
-       else temp.kill();
-    }
-
-
-//============================================================================
-
-template<typename Int, typename Real>
-void Rank1Lattice<Int, Real>::incDimDualBasis () {
-	int64_t d = 1 + this->getDim();
-	assert(d <= this->m_maxDim);
-    this->setDim (d);
-	IntMat temp;     // New matrix object.
-	temp.SetDims(d, d);
-	
-    // Use old basis for first d - 1 dimension
-    for (int i = 0; i < d-1; i++) {
-       for (int j = 0; j < d-1; j++) {
-          temp[i][j] = this->m_dualbasis[i][j];	
-       }
-    }
-    // Add extra coordinate to each vector
-    for (int i = 0; i < d; i++) {
-    	temp[i][d-1] = 0;
-    }         
-    temp[d-1][0] = -m_a[d-1];
-    // temp[d-1][0] = temp[d-1][0] % this->m_modulo;
-    temp[d-1][d-1] = 1;
-    this->m_dualbasis.SetDims(d, d);
-    this->m_dualbasis = temp;
-    this->setDualNegativeNorm ();	
-    
-    // The dimension of the primal lattice has to be increased, as well
-    this->m_basis.SetDims(d, d);      
-}
-
-//============================================================================
-
-// The basis is built directly, as explained in the guide of LatMRG.
-template<typename Int, typename Real>
-void Rank1Lattice<Int, Real>::buildBasis (int64_t d) {
-      assert(d <= this->m_maxDim);
-      this->setDim (d);
-      this->m_basis.SetDims(d,d);
-      this->m_dualbasis.SetDims(d,d);
-      int64_t i, j;
-
-      // This builds an upper triangular basis in a standard way.
-      for (j = 0; j < d; j++) {
-        this->m_basis[0][j] = this->m_a[j];
-      }
-      for (i = 1; i < d; i++) {
-        for (j = 0; j < d; j++) {
-          if (i == j) this->m_basis[i][i] = this->m_modulo;
-          else this->m_basis[i][j] = 0;
-        }
-      }
-      this->setNegativeNorm ();
-
-      if (!this->m_withDual) return;
-      // If `withDual`, we construct the dual basis also in a direct way.
-      
-      this->m_dualbasis[0][0] = this->m_modulo;
-      for (j = 1; j < d; j++)
-         this->m_dualbasis[0][j] = 0;
-      for (i = 1; i < d; i++) {
-         this->m_dualbasis[i][0] = -this->m_basis[0][i];
-         for (j = 1; j < d; j++) {
-            if (i == j) this->m_dualbasis[i][i] = 1;
-            else this->m_dualbasis[i][j] = 0;
-         }
-      }
-      this->setDualNegativeNorm ();
-      
-//      //New implementation for general k according to L'Ecuyer and Couture (1997) 
-//      for (int i = 0; i < this->m_k; i++) {
-//         for (int j = 0; j < d; j++) {
-//        	 if (i==j) this->m_dualbasis[i][j] = this->m_modulo; 
-//        	 else this->m_dualbasis[i][j] = 0;
-//         }
-//      }
-//      for (int i = this->m_k; i < d; i++) {
-//    	  for (int j = 0; j < d; j++) {
-//              if (i==j) this->m_dualbasis[i][j] = 1;
-//              else this->m_dualbasis[i][j] = 0;
-//              if (j < this->m_k) {
-//                  for (int k = 0; k < this->m_k; k++) {
-//        	    	 this->m_dualbasis[i][j] = this->m_dualbasis[i][j] - m_a[k] * this->m_basis[j][i - k];
-//                  }
-//              }
-//          }
-//      }
-    }
-
-//============================================================================
-
-template<typename Int, typename Real>
-void Rank1Lattice<Int, Real>::buildDualBasis (int64_t d) {
-    assert(d <= this->m_maxDim);
-    this->setDim (d);
-    this->m_basis.SetDims(d,d);
-    this->m_dualbasis.SetDims(d,d);
-    for (int i = 0; i < d; i++)
-    	this->m_dualbasis[i][0] = -m_a[i];
-    for (int i = 0; i < d; i++) {
-    	if (i<1) this->m_dualbasis[i][i] = this->m_modulo;
-    	else this->m_dualbasis[i][i] = 1;
-    }
-   
-//    for (int i = 0; i < this->m_k; i++) {
-//       for (int j = 0; j < d; j++) {
-//      	 if (i==j) this->m_dualbasis[i][j] = 1; 
-//      	 else this->m_dualbasis[i][j] = 0;
-//       }
-//    }
-//    for (int i = this->m_k; i < d; i++) {
-//  	  for (int j = 1; j < d+1; j++) {
-//  		  if(d-j >= this->m_k) {
-//  			  if(i==d-j) this->m_dualbasis[i][d-j] = 1;
-//  			  else this->m_dualbasis[i][d-j] = 0;
-//  		  } else {
-//  			  for (int k = 0; k < this->m_k; k++) {
-//  				  this->m_dualbasis[i][d-j] = this->m_dualbasis[i][d-j] + m_a[k+1] * this->m_dualbasis[i-(k+1)][d-j]; 
-//  			  }
-//  			  this->m_dualbasis[i][d-j] = this->m_dualbasis[i][d-j] % this->m_modulo;
-//  		  }
-//      }
-//   }
-//   for (int i = this->m_k; i < d; i++)
-//	   for (int j = 0; j < this->m_k; j++)
-//		   this->m_dualbasis[i][j] = -this->m_dualbasis[i][j]; 
-//   for (int i = 0; i < this->m_k; i++) 
-//	   this->m_dualbasis[i][i] = this->m_modulo;
-}
-
-//============================================================================
-
-/*
- *  This is already in IntLattice!
-template<typename Int, typename Real>
-void Rank1Lattice<Int, Real>::dualize () {
-      IntMat tmps(this->m_basis);
-      this->m_basis = this->m_dualbasis;
-      this->m_dualbasis = tmps;
-    }
-*/
-
-//============================================================================
-
-/**
- * Selects and stores a vector of indices with lacunary values.
- */
-template<typename Int>
-void setLac(const Lacunary<Int>& lac) {           // ??????????
-	return;
-}
-
-
-//============================================================================
-
-template class Rank1Lattice<std::int64_t, double>;
-template class Rank1Lattice<NTL::ZZ, double>;
-template class Rank1Lattice<NTL::ZZ, NTL::RR>;
-
-} // End namespace LatticeTester
-
-#endif
+// This file is part of LatticeTester.
+//
+// Copyright (C) 2012-2022  The LatticeTester authors, under the occasional supervision
+// of Pierre L'Ecuyer at Universit� de Montr�al.
+//
+// Licensed under the Apache License, Version 2.0 (the "License");
+// you may not use this file except in compliance with the License.
+// You may obtain a copy of the License at
+//
+//     http://www.apache.org/licenses/LICENSE-2.0
+//
+// Unless required by applicable law or agreed to in writing, software
+// distributed under the License is distributed on an "AS IS" BASIS,
+// WITHOUT WARRANTIES OR CONDITIONS OF ANY KIND, either express or implied.
+// See the License for the specific language governing permissions and
+// limitations under the License.
+
+#ifndef LATTICETESTER_RANK1LATTICE_H
+#define LATTICETESTER_RANK1LATTICE_H
+
+#include "latticetester/Util.h"
+#include "latticetester/EnumTypes.h"
+#include "latticetester/IntLatticeExt.h"
+
+namespace LatticeTester {
+
+  /**
+   * This subclass of `IntLatticeExt` defines a general rank 1 lattice rule in \f$d\f$ dimensions,
+   * whose points \f$\mathbb{u}_i\f$ are defined by
+   * \f{equation}{
+   *    \mathbf{u}_i = (i \mathbf{a} \mod m)/m,
+   * \f}
+   * where \f$\mathbf{a} \in \mathbb{Z}_m^d\f$ is called the generating vector.
+   * The lattice is rescaled simply by removing the division by \f$m\f$.
+   * Given \f$\mathbf{a}\f$, a basis of the rescaled (integer) lattice is given by
+   * \f{align*}{
+   *    \mathbf{v}_1 & = a \\
+   *    \mathbf{v}_2 & = m \mathbf{e}_2 \\
+   *    \vdots & \\
+   *    \mathbf{v}_d & = m \mathbf{e}_v \\
+   * \f}
+   * where \f$\mathbf{e}_i\f$ is the \f$i^\text{th}\f$ unit vector.
+   * 
+   * A condition that is often required when building a rank 1 lattice is that
+   * \f$\gcd(a_i, m) = 1,\ \forall 1\leq i \leq d\f$. When this condition is
+   * verified, each lower-dimensional projection of the lattice contains the same number
+   * of points (has the same density \f$m\f$) as the full lattice.
+   * When searching for lattices that satisfy this condition, one may assume
+   * without loss of generality generality that \f$a_1 = 1\f$.
+   *
+   * ***  CHANGES: added parameter withDual to the constructor.
+   *   Removed  init();
+   *   I changed buildBasis for the dual to use the direct construction.
+   *   incDimBasis needs to be made more efficient, by just updating the basis!
+   *   It seems that setLac could be in IntLattice already.
+   *
+   */
+template<typename Int, typename Real>
+class Rank1Lattice: public IntLatticeExt<Int, Real> {
+
+      private:
+        typedef NTL::vector<Int>  IntVec;
+        typedef NTL::matrix<Int>  IntMat;
+        typedef NTL::vector<Real> RealVec;
+
+      public:
+
+        /**
+         * This constructor takes as input the modulus `m`, the generating vector `aa`,
+         * the (maximal) dimension `maxDim`, and the norm used to measure the vector lengths.
+         * The length of the vector `aa` should be `maxDim`.
+         * This constructor does not build the basis, to leave
+         * more flexibility in the dimension when doing so.
+         */
+        Rank1Lattice (const Int & m, const IntVec & aa, int64_t maxDim,
+        	bool withDual=false, NormType norm = L2NORM);
+
+        /**
+         * Constructor for the special case of a Korobov lattice.
+         * Here the generating vector has the form aa = (1, a, a^2 mod m, a^3 mod m, ...)
+         * where a is an integer such that 1 < a < m.
+         */
+        Rank1Lattice (const Int & m, const Int & a, int64_t maxDim,
+        	bool withDual=false, NormType norm = L2NORM);
+
+        /**
+         * Copy constructor.
+         */
+        Rank1Lattice (const Rank1Lattice<Int, Real> & Lat);
+
+        /**
+         * Assigns `Lat` to this object.
+        */
+        Rank1Lattice & operator= (const Rank1Lattice<Int, Real> & Lat);
+
+        /**
+         * Destructor.
+         */
+        ~Rank1Lattice();
+
+        /**
+         * Returns the first components of the generating vector \f$\ba\f$ as a string.
+         * The number of components in the string will be the current dimension of the lattice.
+         */
+        std::string toStringCoef() const;
+
+        /**
+         * Builds a basis in `d` dimensions. This `d` must not exceed `this->maxDim()`.
+         * This initial basis will be upper triangular.
+         */
+        void buildBasis (int64_t d);
+        
+        /**
+         * Builds only the basis in `d` dimensions. This `d` must not exceed `this->maxDim()`.
+         * This dual basis will be lower triangular.
+         */
+        void buildDualBasis (int64_t d);
+
+        /**
+         * Increases the current dimension by 1 and updates the basis.
+         * The dimension must be smaller than `maxDim` when calling this function.
+         */
+        void incDimBasis ();
+        
+        /**
+         * Increases the current dimension of only the dual lattice by 1 and updates only the dual basis.
+         * The dimension must be smaller than `maxDim` when calling this function.
+         */
+        void incDimDualBasis ();
+
+      protected:
+
+        /**
+         * Initializes the rank 1 lattice. This just invokes `IntLatticeExt::initProj()`.
+         *        So why do we need it ???  check this ....   ?????         *****
+         */
+        // void initProj();
+
+        /**
+         * Vector of multipliers (generating vector) of the rank 1 lattice rule.
+         * They are stored for up to `maxDim()` dimensions.
+         * The first coordinate has index 0.
+         */
+        IntVec m_a;
+        
+        /**
+         * This number stores the length of the input vector aa. This is necessary to make
+         * an efficient implementation of 'incDimBasis'
+         */
+        int m_k = 1;
+        
+        /**
+         * This variable is used to store values needed for increasing the dimension. 
+         * It is variable in order to avoid recreating the variable.  
+         */
+        Int m_add;
+    };
+
+
+//============================================================================
+
+template<typename Int, typename Real>
+Rank1Lattice<Int, Real>::Rank1Lattice (
+         const Int & m, const IntVec & aa, int64_t maxDim, bool withDual, NormType norm):
+         IntLatticeExt<Int, Real> (m, maxDim, withDual, norm) {
+    this->m_a = aa;
+    //this->initProj();
+  }
+
+//============================================================================
+
+template<typename Int, typename Real>
+Rank1Lattice<Int, Real>::Rank1Lattice (
+        const Int & m, const Int & a, int64_t maxDim, bool withDual, NormType norm):
+        IntLatticeExt<Int, Real> (m, maxDim, withDual, norm) {
+    m_a.SetLength(maxDim);
+	Int powa(1);  m_a[0] = powa;
+    for (int64_t i=1; i < maxDim; i++) {
+    	//powa = (a * powa) % m;
+    	m_a[i] = a * m_a[i-1] % m;
+    }
+    //this->initProj();    // Does not initialize a basis....
+  }
+
+//============================================================================
+
+template<typename Int, typename Real>
+Rank1Lattice<Int, Real>::~Rank1Lattice() {
+      this->m_a.kill ();
+      // ~(this->m_a);
+    }
+
+
+  //============================================================================
+
+/*
+template<typename Int, typename Real>
+void Rank1Lattice<Int, Real>::initProj() {
+    IntLatticeExt<Int, Real>::initProj();
+      // for (int64_t r = 1; r < this->getDim(); r++)
+      //   this->m_lgVolDual2[r] = this->m_lgVolDual2[r - 1];
+    }
+*/
+
+  //============================================================================
+
+template<typename Int, typename Real>
+Rank1Lattice<Int, Real> & Rank1Lattice<Int, Real>::operator= (
+         const Rank1Lattice<Int, Real> & lat) {
+      if (this == &lat)
+         return *this;
+      this->copy (lat);
+      //this->initProj();
+      this->m_a = lat.m_a;
+      return *this;
+    }
+
+  //============================================================================
+
+template<typename Int, typename Real>
+Rank1Lattice<Int, Real>::Rank1Lattice (
+        const Rank1Lattice<Int, Real> & lat):
+      IntLatticeExt<Int, Real> (
+          lat.m_modulo, lat.getDim (), lat.m_withDual, lat.getNormType ()) {
+    // MyExit (1, "Rank1Lattice:: constructor is incomplete" );
+    //this->initProj();
+    this->m_a = lat.m_a;
+  }
+
+  //============================================================================
+
+template<typename Int, typename Real>
+std::string Rank1Lattice<Int, Real>::toStringCoef ()const {
+      return toString (this->m_a, 0, this->getDim ());
+    }
+
+  //============================================================================
+
+//template<typename Int, typename Real>
+//void Rank1Lattice<Int, Real>::incDimBasis () {
+//    	assert(1 + this->getDim() <= this->m_maxDim);
+//    	buildBasis (1 + this->getDim ());
+//    	this->setNegativeNorm ();
+//    	this->setDualNegativeNorm ();
+//
+//	}
+
+//template<typename Int, typename Real>
+//void Rank1Lattice<Int, Real>::incDimBasis () {
+//		int64_t d = 1 + this->getDim();
+//    	assert(d <= this->m_maxDim);
+//    	IntMat temp;
+//    	temp.SetDims(d, d);
+//    	//Use old basis for first d - 1 dimension
+//    	for (int i = 0; i < d-1; i++) {
+//            for (int j = 0; j < d-1; j++) {
+//               temp[i][j] = this->m_basis[i][j];	
+//            }
+//        }
+//    	// Code for general k
+////        //Add d-th component for the first d - 1 vectors 
+////        //Recall that indices start with 0!
+////    	for (int i = 0; i < d-1; i++) {
+////    		temp[i][d-1] = 0;
+////    		for (int k = 1; k < this->m_k + 1; k++) {
+////    	       temp[i][d-1] = temp[i][d-1] + m_a[k] * temp[i][d-1-k];
+////            }
+//// 	       temp[i][d-1] = temp[i][d-1] % this->m_modulo;
+////    	}
+////    	//Set last vector equal m times unit vector
+////    	for (int j = 0; j < d-1; j++)
+////    		temp[d-1][j] = 0;
+////    	temp[d-1][d-1] = this->m_modulo;
+//    	
+//    	//Fill in the new component
+//    	for (int j = 0; j < d-1; j++)
+//    		temp[d-1][j] = 0;
+//        for (int i = 0; i < d; i++) 
+//        	temp[i][d-1] = 0;     
+//        temp[0][d-1] = m_a[d-1];
+//    	temp[d-1][d-1] = this->m_modulo;
+//        
+//        this->setDim (d);
+//        this->m_basis.SetDims(d, d);        
+//        this->m_basis = temp;              
+//        this->setNegativeNorm ();        
+//
+//        if (!this->m_withDual) return;
+//
+//    	              
+//        //Use old basis for first d - 1 dimension
+//        for (int i = 0; i < d-1; i++) {
+//           for (int j = 0; j < d-1; j++) {
+//              temp[i][j] = this->m_dualbasis[i][j];	
+//           }
+//        }
+//        //Add extra coordinate to each vector
+//       	for (int j = 0; j < d-1; j++)
+//        	temp[d-1][j] = 0;
+//        for (int i = 0; i < d; i++) 
+//           	temp[i][d-1] = 0;      
+//        temp[d-1][0] = m_a[d-1];
+//        temp[d-1][d-1] = 1;      
+////        //Code for general k
+////        Int add;  
+////        //Calculate the new basis vector
+////        //Proceed columwise
+////        for (int j = 0; j < d; j++) {
+////           if (d-1 != j) temp[d-1][j] = 0;
+////           else temp[d-1][j] = 1;
+////           //Sum over the rows
+////           for (int i = 0; i < d-1; i++) {
+////              add = this->m_basis[i][d-1] * temp[i][j];
+////              add = add / this->m_modulo;
+////              temp[d-1][j] = temp[d-1][j] - add; 
+////           }
+////           if (temp[d-1][j] != 0)
+////              temp[d-1][j] = temp[d-1][j] % this->m_modulo;
+////        }
+////        this->m_dualbasis.SetDims(d, d);
+//        this->m_dualbasis = temp;
+//        this->setDualNegativeNorm ();
+//    }
+
+template<typename Int, typename Real>
+void Rank1Lattice<Int, Real>::incDimBasis () {
+		int64_t d = 1 + this->getDim();
+    	assert(d <= this->m_maxDim);
+    	IntMat temp;
+    	temp.SetDims(d, d);
+    	// Use old basis for first d - 1 dimension
+    	for (int i = 0; i < d-1; i++) {
+            for (int j = 0; j < d-1; j++) {
+               temp[i][j] = this->m_basis[i][j];	
+            }
+        }
+     	// Fill in the new component
+    	for (int j = 0; j < d-1; j++)
+    		temp[d-1][j] = 0;
+    	  temp[d-1][d-1] = this->m_modulo; 
+        for (int i = 0; i < d-1; i++) {
+        	temp[i][d-1] = this->m_a[d-1] * this->m_basis[i][0];
+        	temp[i][d-1] = temp[i][d-1] % this->m_modulo;
+        }
+        
+        this->setDim (d);
+        this->m_basis.SetDims(d, d);        
+        this->m_basis = temp;              
+        this->setNegativeNorm ();        
+
+        if (this->m_withDual) {
+    	     // Use old basis for first d - 1 dimension
+           for (int i = 0; i < d-1; i++) {
+              for (int j = 0; j < d-1; j++) {
+                 temp[i][j] = this->m_dualbasis[i][j];	
+              }
+           }
+           //  Add extra coordinate to each vector
+           for (int i = 0; i < d; i++) {
+           	  temp[i][d-1] = 0;
+           	  temp[d-1][i] = 0;
+           }
+           temp[d-1][d-1] = 1;
+        
+       	   for (int j = 0; j < d-1; j++) {
+       		    m_add = 0;
+       		    for (int i = 0; i < d-1; i++) {
+       			      m_add = m_add - this->m_basis[i][d-1] * this->m_dualbasis[i][j];
+       		    }
+   			      m_add = m_add / this->m_modulo;
+   			      temp[d-1][j] = temp[d-1][j] + m_add;
+       	   }
+           this->m_dualbasis = temp;
+           this->setDualNegativeNorm ();
+           temp.kill();
+       }
+       else temp.kill();
+    }
+
+
+//============================================================================
+
+template<typename Int, typename Real>
+void Rank1Lattice<Int, Real>::incDimDualBasis () {
+	int64_t d = 1 + this->getDim();
+	assert(d <= this->m_maxDim);
+    this->setDim (d);
+	IntMat temp;     // New matrix object.
+	temp.SetDims(d, d);
+	
+    // Use old basis for first d - 1 dimension
+    for (int i = 0; i < d-1; i++) {
+       for (int j = 0; j < d-1; j++) {
+          temp[i][j] = this->m_dualbasis[i][j];	
+       }
+    }
+    // Add extra coordinate to each vector
+    for (int i = 0; i < d; i++) {
+    	temp[i][d-1] = 0;
+    }         
+    temp[d-1][0] = -m_a[d-1];
+    // temp[d-1][0] = temp[d-1][0] % this->m_modulo;
+    temp[d-1][d-1] = 1;
+    this->m_dualbasis.SetDims(d, d);
+    this->m_dualbasis = temp;
+    this->setDualNegativeNorm ();	
+    
+    // The dimension of the primal lattice has to be increased, as well
+    this->m_basis.SetDims(d, d);      
+}
+
+//============================================================================
+
+// The basis is built directly, as explained in the guide of LatMRG.
+template<typename Int, typename Real>
+void Rank1Lattice<Int, Real>::buildBasis (int64_t d) {
+      assert(d <= this->m_maxDim);
+      this->setDim (d);
+      this->m_basis.SetDims(d,d);
+      this->m_dualbasis.SetDims(d,d);
+      int64_t i, j;
+
+      // This builds an upper triangular basis in a standard way.
+      for (j = 0; j < d; j++) {
+        this->m_basis[0][j] = this->m_a[j];
+      }
+      for (i = 1; i < d; i++) {
+        for (j = 0; j < d; j++) {
+          if (i == j) this->m_basis[i][i] = this->m_modulo;
+          else this->m_basis[i][j] = 0;
+        }
+      }
+      this->setNegativeNorm ();
+
+      if (!this->m_withDual) return;
+      // If `withDual`, we construct the dual basis also in a direct way.
+      
+      this->m_dualbasis[0][0] = this->m_modulo;
+      for (j = 1; j < d; j++)
+         this->m_dualbasis[0][j] = 0;
+      for (i = 1; i < d; i++) {
+         this->m_dualbasis[i][0] = -this->m_basis[0][i];
+         for (j = 1; j < d; j++) {
+            if (i == j) this->m_dualbasis[i][i] = 1;
+            else this->m_dualbasis[i][j] = 0;
+         }
+      }
+      this->setDualNegativeNorm ();
+      
+//      //New implementation for general k according to L'Ecuyer and Couture (1997) 
+//      for (int i = 0; i < this->m_k; i++) {
+//         for (int j = 0; j < d; j++) {
+//        	 if (i==j) this->m_dualbasis[i][j] = this->m_modulo; 
+//        	 else this->m_dualbasis[i][j] = 0;
+//         }
+//      }
+//      for (int i = this->m_k; i < d; i++) {
+//    	  for (int j = 0; j < d; j++) {
+//              if (i==j) this->m_dualbasis[i][j] = 1;
+//              else this->m_dualbasis[i][j] = 0;
+//              if (j < this->m_k) {
+//                  for (int k = 0; k < this->m_k; k++) {
+//        	    	 this->m_dualbasis[i][j] = this->m_dualbasis[i][j] - m_a[k] * this->m_basis[j][i - k];
+//                  }
+//              }
+//          }
+//      }
+    }
+
+//============================================================================
+
+template<typename Int, typename Real>
+void Rank1Lattice<Int, Real>::buildDualBasis (int64_t d) {
+    assert(d <= this->m_maxDim);
+    this->setDim (d);
+    this->m_basis.SetDims(d,d);
+    this->m_dualbasis.SetDims(d,d);
+    for (int i = 0; i < d; i++)
+    	this->m_dualbasis[i][0] = -m_a[i];
+    for (int i = 0; i < d; i++) {
+    	if (i<1) this->m_dualbasis[i][i] = this->m_modulo;
+    	else this->m_dualbasis[i][i] = 1;
+    }
+   
+//    for (int i = 0; i < this->m_k; i++) {
+//       for (int j = 0; j < d; j++) {
+//      	 if (i==j) this->m_dualbasis[i][j] = 1; 
+//      	 else this->m_dualbasis[i][j] = 0;
+//       }
+//    }
+//    for (int i = this->m_k; i < d; i++) {
+//  	  for (int j = 1; j < d+1; j++) {
+//  		  if(d-j >= this->m_k) {
+//  			  if(i==d-j) this->m_dualbasis[i][d-j] = 1;
+//  			  else this->m_dualbasis[i][d-j] = 0;
+//  		  } else {
+//  			  for (int k = 0; k < this->m_k; k++) {
+//  				  this->m_dualbasis[i][d-j] = this->m_dualbasis[i][d-j] + m_a[k+1] * this->m_dualbasis[i-(k+1)][d-j]; 
+//  			  }
+//  			  this->m_dualbasis[i][d-j] = this->m_dualbasis[i][d-j] % this->m_modulo;
+//  		  }
+//      }
+//   }
+//   for (int i = this->m_k; i < d; i++)
+//	   for (int j = 0; j < this->m_k; j++)
+//		   this->m_dualbasis[i][j] = -this->m_dualbasis[i][j]; 
+//   for (int i = 0; i < this->m_k; i++) 
+//	   this->m_dualbasis[i][i] = this->m_modulo;
+}
+
+//============================================================================
+
+/*
+ *  This is already in IntLattice!
+template<typename Int, typename Real>
+void Rank1Lattice<Int, Real>::dualize () {
+      IntMat tmps(this->m_basis);
+      this->m_basis = this->m_dualbasis;
+      this->m_dualbasis = tmps;
+    }
+*/
+
+//============================================================================
+
+/**
+ * Selects and stores a vector of indices with lacunary values.
+ */
+template<typename Int>
+void setLac(const Lacunary<Int>& lac) {           // ??????????
+	return;
+}
+
+
+//============================================================================
+
+template class Rank1Lattice<std::int64_t, double>;
+template class Rank1Lattice<NTL::ZZ, double>;
+template class Rank1Lattice<NTL::ZZ, NTL::RR>;
+
+} // End namespace LatticeTester
+
+#endif