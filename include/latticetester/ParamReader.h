#ifndef PARAMREADER_H
#define PARAMREADER_H
#include "NTL/ZZ.h"
#include "latticetester/Types.h"
#include "latticetester/Util.h"
#include "latticetester/Const.h"
#include "latticetester/LatticeTesterConfig.h"

#include <string>
#include <vector>


namespace LatticeTester {

/**
 * Utility class used to read basic parameter fields in a configuration file.
 * Lines whose first non-blank character is a <tt>#</tt> are considered as
 * comments and discarded.
 *
 */
class ParamReader { 

//PW_TODO attention même classe que dans LatMRG

public:
   static const int MAX_WORD_SIZE = 64;

/**
 * Constructor.
 */
ParamReader();

   /**
    * Constructor. Opens the file `fileName`.
    */
   ParamReader (std::string fileName);

   /**
    * Destructor.
    */
   ~ParamReader();

   /**
    * Reads all the lines from the file and stores them into this object’s
    * buffer. Lines whose first non-blank character is a <tt>#</tt> are
    * considered as comments and discarded. Empty lines are also
    * discarded.
    */
   void getLines();

   /**
    * Puts into `field` the <tt>pos</tt>-th string token from line `ln`.
    */
   void getToken (std::string & field, unsigned int ln, unsigned int pos);

   /**
    * Splits line `ln` from the file into several string tokens. Separator
    * characters are defined in function `IsDelim`. Tokens are stored in
    * vector `tokens`.
    */
   int tokenize (std::vector<std::string> & tokens, unsigned int ln);

   /**
    * Reads a string from the <tt>pos</tt>-th token of the <tt>ln</tt>-th
    * line into `field`.
    */
   void readString (std::string & field, unsigned int ln, unsigned int pos);

   /**
    * Reads a boolean from the <tt>pos</tt>-th token of the <tt>ln</tt>-th
    * line into `field`.
    */
   void readBool (bool & field, unsigned int ln, unsigned int pos);

   /**
    * Reads a character from the <tt>pos</tt>-th token of the
    * <tt>ln</tt>-th line into `field`.
    */
   void readChar (char & field, unsigned int ln, unsigned int pos);

   /**
    * Reads an integer from the <tt>pos</tt>-th token of the
    * <tt>ln</tt>-th line into `field`.
    */
   void readInt (int & field, unsigned int ln, unsigned int pos);

   /**
    * Reads a long from the <tt>pos</tt>-th token of the <tt>ln</tt>-th
    * line into `field`.
    */
   void readLong (long & field, unsigned int ln, unsigned int pos);

   /**
    * Reads a large integer from the <tt>pos</tt>-th token of the
    * <tt>ln</tt>-th line into `field`.
    */
   void readZZ (NTL::ZZ & field, unsigned int ln, int pos);

   /**
    * Reads a double from the <tt>pos</tt>-th token of the <tt>ln</tt>-th
    * line into `field`.
    */
   void readDouble (double & field, unsigned int ln, unsigned int pos);


   /**
    * Reads \f$b\f$, \f$e\f$ and \f$c\f$, starting at the <tt>pos</tt>-th
    * token of the <tt>ln</tt>-th line and uses them to define \f$r\f$.
    * The numbers in the data file may be given in one of the two
    * following formats:
    *
    * \f$\bullet\f$ A single integer giving the value of \f$r=b\f$
    * directly on a line. In that case, one sets \f$e=c=0\f$. <br>
    * \f$\bullet\f$ Three integers \f$b\f$, \f$e\f$, \f$c\f$ on the same
    * line, separated by at least one blank. The \f$r\f$ value will be set
    * as \f$r=b^e+c\f$ if \f$b>0\f$, and \f$r= -(|b|^e+c)\f$ if \f$b<0\f$.
    * One must have \f$e\ge0\f$. For example, \f$(b, e, c) = (2,
    * 5, -1)\f$ will give \f$r=31\f$, while \f$(b, e, c) = (-2, 5, -1)\f$
    * will give \f$r=-31\f$.
    */
<<<<<<< HEAD

=======
>>>>>>> 772bb3c1
   void readNumber3 (MScal & r, long & b, long & e, long & c, unsigned int ln, unsigned int pos);

   /**
    * Reads a `BScal` from the <tt>pos</tt>-th token of the <tt>ln</tt>-th
    * line into `field`.
    */
   void readBScal (BScal & field, unsigned int ln, int pos);

   /**
    * Reads a `BMat` from the <tt>pos</tt>-th token of the <tt>ln</tt>-th
    * line into `field`.
    */
   void readBMat (BMat & fields, unsigned int & ln, unsigned int pos,
                 unsigned int numPos);

   /**
    * Reads a `MScal` from the <tt>pos</tt>-th token of the <tt>ln</tt>-th
    * line into `field`.
    */
   void readMScal (MScal & field, unsigned int ln, unsigned int pos);

   /**
    * Reads a `RScal` from the <tt>pos</tt>-th token of the <tt>ln</tt>-th
    * line into `field`.
    */
   void readRScal (RScal & field, unsigned int ln, unsigned int pos);

   /**
    * Reads `num` tokens (from the <tt>pos</tt>-th token of the
    * <tt>ln</tt>-th line) into `field`, starting at index \f$j\f$ of
    * `field`.
    */
   void readMVect (MVect & field, unsigned int & ln, unsigned int pos,
                   unsigned int num, int j);

   /**
    * Reads `num` tokens (from the <tt>pos</tt>-th token of the
    * <tt>ln</tt>-th line) into `field`, starting at index \f$j\f$ of
    * `field`.
    */
   void readIntVect (int* field, unsigned int ln, unsigned int pos,
                     unsigned int num, int j);

   /**
    * Reads `num` tokens (from the <tt>pos</tt>-th token of the
    * <tt>ln</tt>-th line) into `field`, starting at index \f$j\f$ of
    * `field`.
    */
   void readDoubleVect (double* field, unsigned int ln, unsigned int pos,
                        unsigned int num, int j);

   /**
    * Reads `2k MScal` tokens into vectors `B` and `C`, starting at the
    * <tt>ln</tt>-th line. These represent a box \f$[B_i, C_i]\f$, \f$i =
    * 1, 2, …, k\f$. The \f$B_i, C_i\f$ must be given in the order \f$B_1,
    * C_1, B_2, C_2, …, B_k, C_k\f$, each on a line of its own. Each
    * coefficient may be given in the form described in `readNumber3`
    * above.
    */
   //void readInterval (MVect & B, MVect & C, unsigned int & ln, int k);

   /**
    * Reads a norm from the <tt>pos</tt>-th token of the <tt>ln</tt>-th
    * line into `field`.
    */
   void readNormType (NormType & field, unsigned int ln,
                      unsigned int pos);

   /**
    * Reads a test type from the <tt>pos</tt>-th token of the
    * <tt>ln</tt>-th line into `field`.
    */
   void readCriterionType (CriterionType& field, unsigned int ln,
                      unsigned int pos);

   /**
    * Reads a type of normalization from the <tt>pos</tt>-th token of the
    * <tt>ln</tt>-th line into `field`.
    */
   void readNormaType (NormaType & field, unsigned int ln,
                       unsigned int pos);

   /**
    * Reads a type of precision from the <tt>pos</tt>-th token of the
    * <tt>ln</tt>-th line into `field`.
    */
   void readPrecisionType (PrecisionType & field, unsigned int ln,
                       unsigned int pos);

   /**
    * Reads a type of PreReduction from the <tt>pos</tt>-th token of the
    * <tt>ln</tt>-th line into `field`.
    */
   void readPreRed (PreReductionType & field, unsigned int ln,
                     unsigned int pos);


   /**
    * Reads an output form from the <tt>pos</tt>-th token of the
    * <tt>ln</tt>-th line into `field`.
    */
   void readOutputType (OutputType & field, unsigned int ln,
                        unsigned int pos);

   /**
    * Reads the configuration file into `config` for the Beyer and the
    * spectral tests.
    */
   void read (LatticeTesterConfig & config);
private:

/**
 * Internal line buffer.
 */
std::vector<std::string> m_lines;

   /**
    * The path of the opened file.
    */
   std::string m_fileName;

   /**
    * Checks if the character `c` is to be considered as a token separator
    * or not.
    */
   bool isDelim (char c);

   /**
    * Does nothing for now.
    */
   void init() {}
};

}
#endif<|MERGE_RESOLUTION|>--- conflicted
+++ resolved
@@ -118,10 +118,6 @@
     * 5, -1)\f$ will give \f$r=31\f$, while \f$(b, e, c) = (-2, 5, -1)\f$
     * will give \f$r=-31\f$.
     */
-<<<<<<< HEAD
-
-=======
->>>>>>> 772bb3c1
    void readNumber3 (MScal & r, long & b, long & e, long & c, unsigned int ln, unsigned int pos);
 
    /**
