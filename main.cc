//
//  main.cpp
//  Lattice Tester
//
//  Created by Erwan Bourceret on 18/04/2017.
//  Copyright © 2017 DIRO. All rights reserved.
//

#include <iostream>
#include <fstream>
#include <iterator>
#include <string>
#include <sstream>
#include <iomanip>
#include <time.h>

#include "latticetester/Util.h"
#include "latticetester/Basis.h"
#include "latticetester/Const.h"
#include "latticetester/Types.h"
#include "latticetester/IntFactor.h"
#include "latticetester/IntLattice.h"
#include "latticetester/Rank1Lattice.h"
#include "latticetester/IntLatticeBasis.h"
#include "latticetester/Reducer.h"

#include <NTL/ctools.h>
#include <NTL/mat_ZZ.h>
#include <NTL/LLL.h>
#include <NTL/tools.h>
#include <NTL/ZZ.h>
#include <NTL/matrix.h>
#include "NTL/vec_ZZ.h"
#include <NTL/vec_vec_ZZ.h>
#include <NTL/mat_ZZ.h>
#include <NTL/LLL.h>
#include <NTL/matrix.h>
#include <NTL/vec_vec_ZZ_p.h>
#include <RInside.h>

#include <boost/numeric/ublas/matrix.hpp>
#include <boost/numeric/ublas/io.hpp>
#include <boost/progress.hpp>

#define WITH_R

using namespace std;
using namespace LatticeTester;

const int MinDimension = 5;
const int MaxDimension = 25;
const int Interval_dim = MaxDimension - MinDimension;

template <typename type>
Rcpp::NumericMatrix toRcppMatrix(const type scal[][Interval_dim], const int & maxIteration)
{

   Rcpp::NumericMatrix mat(maxIteration, Interval_dim);
   for (int i = 0; i<maxIteration ; i++) {
      for (int j = 0; j<Interval_dim; j++) {
         conv(mat(i,j), scal[i][j]);
      }
   }
   return mat;
}



void RandomMatrix (mat_ZZ& A, ZZ& det, int min, int max, int seed){

   int dim = (int) A.NumRows() ;
   srand(seed);

   do{
       for (int i = 0; i < dim; i++){
           for (int j = 0; j < dim; j++)
               A[i][j] = min + (rand() % (int)(max - min + 1));
       }
       det = determinant(A);

   } while ( det == 0 );

}


template<typename Type, long Size>
void print(string name, Type const(& array)[Size], bool isIntegerOutput) {
   cout << name << " = ";
   for(int i=0; i<Size; i++){
       if (isIntegerOutput)
           cout << conv<ZZ>(array[i]) << " ";
       else
           cout << array[i] << " ";
   }
   //cout << endl;
}


template<typename Type, long Size>
Type Average(Type const(& array)[Size]) {
   Type sum (0);
   for(int i=0; i<Size; i++)
       sum += array[i];
   return sum / Size;
}


//****************************************************************************************************
//****************************************************************************************************
//****************************************************************************************************

int main (int argc, char *argv[])
{

   // main parameters for the test
<<<<<<< HEAD
   int min = 30;
   int max = 100;
=======
   int dimension = 29;
   int min = 1;
   int max = 1000;
>>>>>>> dd5a8d07

   long a = 999999;
   long b = 1000000;
   double delta = (double) a/b;
   double epsilon = 1.0 - delta;

   int maxcpt = 1000000;
   int d = 0;
   long blocksize = 20; // for BKZ insertions

   // iteration loop over matrices of same dimension
<<<<<<< HEAD
   const int maxIteration = 10;
=======
   const int maxIteration = 20;
>>>>>>> dd5a8d07

   // print important information
   bool printMatricesDetails = false;
   cout << "epsilon = " << epsilon << endl;
   //cout << "dimension = " << dimension << endl;
   cout << "nombre de matrices testées = " << maxIteration << endl;
   cout << "dimension minimale : " << MinDimension << endl;
   cout << "dimension maximale : " << MaxDimension << endl;
   cout << endl;

   // to display progress bar
   boost::progress_display show_progress(5*maxIteration*Interval_dim);

   // arrays to store values

    double timing_PairRedPrimal [maxIteration][Interval_dim];
    double timing_PairRedPrimalRandomized [maxIteration][Interval_dim];

    double timing_LLL [maxIteration][Interval_dim];
    double timing_LLL_PairRedPrimal [maxIteration][Interval_dim];
    double timing_LLL_PostPairRedPrimal [maxIteration][Interval_dim];
    double timing_LLL_PairRedPrimalRandomized [maxIteration][Interval_dim];
    double timing_LLL_PostPairRedPrimalRandomized [maxIteration][Interval_dim];

<<<<<<< HEAD
    double timing_LLLNTL [maxIteration][Interval_dim];
    double timing_LLLNTL_PairRedPrimal [maxIteration][Interval_dim];
    double timing_LLLNTL_PostPairRedPrimal [maxIteration][Interval_dim];
    double timing_LLLNTL_PairRedPrimalRandomized [maxIteration][Interval_dim];
    double timing_LLLNTL_PostPairRedPrimalRandomized [maxIteration][Interval_dim];

    //double timing_LLL_NTL_Exact [maxIteration][Interval_dim];
=======
   double timing_BB_Only [maxIteration];
   double timing_BB_Classic1 [maxIteration];
   double timing_BB_Classic2 [maxIteration];
   double timing_BB_BKZ1 [maxIteration];
   double timing_BB_BKZ2 [maxIteration];
>>>>>>> dd5a8d07

    double timing_BKZNTL [maxIteration][Interval_dim];
    double timing_BKZNTL_PairRedPrimal [maxIteration][Interval_dim];
    double timing_BKZNTL_PostPairRedPrimal [maxIteration][Interval_dim];
    double timing_BKZNTL_PairRedPrimalRandomized [maxIteration][Interval_dim];
    double timing_BKZNTL_PostPairRedPrimalRandomized [maxIteration][Interval_dim];

    double timing_Branch_n_Bound [maxIteration][Interval_dim];


    NScal length_Initial [maxIteration][Interval_dim];
    NScal length_PairRedPrimal [maxIteration][Interval_dim];
    NScal length_PairRedPrimalRandomized [maxIteration][Interval_dim];

    NScal length_LLL [maxIteration][Interval_dim];
    NScal length_LLL_PostPairRedPrimal [maxIteration][Interval_dim];
    NScal length_LLL_PostPairRedPrimalRandomized [maxIteration][Interval_dim];

<<<<<<< HEAD
    NScal length_LLLNTL [maxIteration][Interval_dim];
    NScal length_LLLNTL_PostPairRedPrimal [maxIteration][Interval_dim];
    NScal length_LLLNTL_PostPairRedPrimalRandomized [maxIteration][Interval_dim];
=======
<<<<<<< HEAD
   NScal length_BB_Only [maxIteration];
   NScal length_BB_Classic [maxIteration];
   NScal length_BB_BKZ [maxIteration];
=======
   NScal length_Branch_n_Bound [maxIteration];
>>>>>>> dd5a8d07

    //NScal length_LLL_NTL_Exact [maxIteration][Interval_dim];

<<<<<<< HEAD
    NScal length_BKZNTL [maxIteration][Interval_dim];
    NScal length_BKZNTL_PostPairRedPrimal [maxIteration][Interval_dim];
    NScal length_BKZNTL_PostPairRedPrimalRandomized [maxIteration][Interval_dim];
=======
   // test compteur
   int compteur = 0;

>>>>>>> cc50254ffafdf9ace6f856583ec37ce15bbc3a76

   for (int iteration = 0; iteration < maxIteration; iteration++){


      int seed = (iteration+1) * (iteration+1) * 123456789 * dimension;
      int seed_dieter = (iteration+1) * dimension * 12342;
      //int seed = (int) (iteration+1) * 12345 * time(NULL);

      // We create copies of the same basis
      BMat basis_PairRedPrimal (dimension, dimension);
      ZZ det;
      RandomMatrix(basis_PairRedPrimal, det, min, max,seed);


      BMat basis_PairRedPrimalRandomized (basis_PairRedPrimal);
      BMat basis_LLL (basis_PairRedPrimal);
      BMat basis_PairRedPrimal_LLL (basis_PairRedPrimal);
      BMat basis_PairRedPrimalRandomized_LLL (basis_PairRedPrimal);
      BMat basis_LLLNTL (basis_PairRedPrimal);
      BMat basis_PairRedPrimal_LLLNTL (basis_PairRedPrimal);
      BMat basis_PairRedPrimalRandomized_LLLNTL (basis_PairRedPrimal);
      //BMat basis_LLLNTL_Exact (basis_PairRedPrimal);
      BMat basis_BKZNTL (basis_PairRedPrimal);
      BMat basis_PairRedPrimal_BKZNTL (basis_PairRedPrimal);
      BMat basis_PairRedPrimalRandomized_BKZNTL (basis_PairRedPrimal);
      BMat basis_BB_Only (basis_PairRedPrimal);
      BMat basis_BB_Classic (basis_PairRedPrimal);
      BMat basis_BB_BKZ (basis_PairRedPrimal);

      IntLatticeBasis lattice_PairRedPrimal (basis_PairRedPrimal,dimension);
      IntLatticeBasis lattice_PairRedPrimalRandomized (basis_PairRedPrimalRandomized,dimension);
      IntLatticeBasis lattice_LLL (basis_LLL, dimension);
      IntLatticeBasis lattice_PairRedPrimal_LLL (basis_PairRedPrimal_LLL, dimension);
      IntLatticeBasis lattice_PairRedPrimalRandomized_LLL (basis_PairRedPrimalRandomized_LLL, dimension);
      IntLatticeBasis lattice_LLLNTL (basis_LLLNTL,dimension);
      IntLatticeBasis lattice_PairRedPrimal_LLLNTL (basis_PairRedPrimal_LLLNTL,dimension);
      IntLatticeBasis lattice_PairRedPrimalRandomized_LLLNTL (basis_PairRedPrimalRandomized_LLLNTL,dimension);
      //IntLatticeBasis lattice_LLLNTL_Exact (basis_LLLNTL_Exact,dimension);
      IntLatticeBasis lattice_BKZNTL (basis_BKZNTL,dimension);
      IntLatticeBasis lattice_PairRedPrimal_BKZNTL (basis_PairRedPrimal_BKZNTL,dimension);
      IntLatticeBasis lattice_PairRedPrimalRandomized_BKZNTL (basis_PairRedPrimalRandomized_BKZNTL,dimension);
      IntLatticeBasis lattice_BB_Only (basis_BB_Only,dimension);
      IntLatticeBasis lattice_BB_Classic (basis_BB_Classic,dimension);
      IntLatticeBasis lattice_BB_BKZ (basis_BB_BKZ, dimension);


      lattice_PairRedPrimal.setNegativeNorm(true);
      lattice_PairRedPrimal.updateVecNorm();
      lattice_PairRedPrimal.sort(0);
      NScal initialShortestVectorLength = lattice_PairRedPrimal.getVecNorm(0);
      length_Initial [iteration] = initialShortestVectorLength;

      if (printMatricesDetails) {
        cout << "\n*** Initial basis ***" << endl;
        cout << "det = " << det << endl;
        cout << "Shortest vector = " << initialShortestVectorLength << endl;
        lattice_PairRedPrimal.write();
      }

      Reducer reducer_PairRedPrimal (lattice_PairRedPrimal);
      Reducer reducer_PairRedPrimalRandomized (lattice_PairRedPrimalRandomized);
      Reducer reducer_LLL (lattice_LLL);
      Reducer reducer_PairRedPrimal_LLL (lattice_PairRedPrimal_LLL);
      Reducer reducer_PairRedPrimalRandomized_LLL (lattice_PairRedPrimalRandomized_LLL);
      Reducer reducer_LLLNTL (lattice_LLLNTL);
      Reducer reducer_PairRedPrimal_LLLNTL (lattice_PairRedPrimal_LLLNTL);
      Reducer reducer_PairRedPrimalRandomized_LLLNTL (lattice_PairRedPrimalRandomized_LLLNTL);
      //Reducer reducer_LLLNTL_Exact (lattice_LLLNTL_Exact);
      Reducer reducer_BKZNTL (lattice_BKZNTL);
      Reducer reducer_PairRedPrimal_BKZNTL (lattice_PairRedPrimal_BKZNTL);
      Reducer reducer_PairRedPrimalRandomized_BKZNTL (lattice_PairRedPrimalRandomized_BKZNTL);
      Reducer reducer_BB_Only (lattice_BB_Only);
      Reducer reducer_BB_Classic (lattice_BB_Classic);
      Reducer reducer_BB_BKZ (lattice_BB_BKZ);





      //------------------------------------------------------------------------------------
      // Pairwise reduction in primal basis only
      //------------------------------------------------------------------------------------

      clock_t begin_PairRedPrimal = clock();
      reducer_PairRedPrimal.preRedDieterPrimalOnly(d);
      clock_t end_PairRedPrimal = clock();

      lattice_PairRedPrimal.setNegativeNorm(true);
      lattice_PairRedPrimal.updateVecNorm();
      lattice_PairRedPrimal.sort(0);

      if (printMatricesDetails) {
        cout << "*** Pairwise reduction in primal basis only ***" << endl;
        cout << "Shortest vector = ";
        cout << lattice_PairRedPrimal.getVecNorm(0) << endl;
        lattice_PairRedPrimal.write();
      }
      

      //------------------------------------------------------------------------------------
      // Randomized pairwise reduction in primal basis only
      //------------------------------------------------------------------------------------

      clock_t begin_PairRedPrimalRandomized = clock();
      reducer_PairRedPrimalRandomized.preRedDieterPrimalOnlyRandomized(d, seed_dieter);
      clock_t end_PairRedPrimalRandomized = clock();

      lattice_PairRedPrimalRandomized.setNegativeNorm(true);
      lattice_PairRedPrimalRandomized.updateVecNorm();
      lattice_PairRedPrimalRandomized.sort(0);

      if (printMatricesDetails) {
        cout << "*** Randomized pairwise reduction in primal basis only ***" << endl;
        cout << "Shortest vector = ";
        cout << lattice_PairRedPrimalRandomized.getVecNorm(0) << endl;
        lattice_PairRedPrimalRandomized.write();
      }
>>>>>>> dd5a8d07

    NScal length_Branch_n_Bound [maxIteration][Interval_dim];




<<<<<<< HEAD
   // test compteur
   int compteur = 0;
   for (int dimension = MinDimension; dimension < MaxDimension; dimension++){

      int idx = dimension - MinDimension; // Stock the indices for table


      for (int iteration = 0; iteration < maxIteration; iteration++){

         int seed = (iteration+1) * (iteration+1) * 123456789 * dimension;
         int seed_dieter = (iteration+1) * dimension * 12342;
         //int seed = (int) (iteration+1) * 12345 * time(NULL);

         // We create copies of the same basis
         BMat basis_PairRedPrimal (dimension, dimension);
         ZZ det;
         RandomMatrix(basis_PairRedPrimal, det, min, max,seed);


         BMat basis_PairRedPrimalRandomized (basis_PairRedPrimal);
         BMat basis_LLL (basis_PairRedPrimal);
         BMat basis_PairRedPrimal_LLL (basis_PairRedPrimal);
         BMat basis_PairRedPrimalRandomized_LLL (basis_PairRedPrimal);
         BMat basis_LLLNTL (basis_PairRedPrimal);
         BMat basis_PairRedPrimal_LLLNTL (basis_PairRedPrimal);
         BMat basis_PairRedPrimalRandomized_LLLNTL (basis_PairRedPrimal);
         //BMat basis_LLLNTL_Exact (basis_PairRedPrimal);
         BMat basis_BKZNTL (basis_PairRedPrimal);
         BMat basis_PairRedPrimal_BKZNTL (basis_PairRedPrimal);
         BMat basis_PairRedPrimalRandomized_BKZNTL (basis_PairRedPrimal);
         BMat basis_Branch_n_Bound (basis_PairRedPrimal);

         IntLatticeBasis lattice_PairRedPrimal (basis_PairRedPrimal,dimension);
         IntLatticeBasis lattice_PairRedPrimalRandomized (basis_PairRedPrimalRandomized,dimension);
         IntLatticeBasis lattice_LLL (basis_LLL, dimension);
         IntLatticeBasis lattice_PairRedPrimal_LLL (basis_PairRedPrimal_LLL, dimension);
         IntLatticeBasis lattice_PairRedPrimalRandomized_LLL (basis_PairRedPrimalRandomized_LLL, dimension);
         IntLatticeBasis lattice_LLLNTL (basis_LLLNTL,dimension);
         IntLatticeBasis lattice_PairRedPrimal_LLLNTL (basis_PairRedPrimal_LLLNTL,dimension);
         IntLatticeBasis lattice_PairRedPrimalRandomized_LLLNTL (basis_PairRedPrimalRandomized_LLLNTL,dimension);
         //IntLatticeBasis lattice_LLLNTL_Exact (basis_LLLNTL_Exact,dimension);
         IntLatticeBasis lattice_BKZNTL (basis_BKZNTL,dimension);
         IntLatticeBasis lattice_PairRedPrimal_BKZNTL (basis_PairRedPrimal_BKZNTL,dimension);
         IntLatticeBasis lattice_PairRedPrimalRandomized_BKZNTL (basis_PairRedPrimalRandomized_BKZNTL,dimension);
         IntLatticeBasis lattice_Branch_n_Bound (basis_Branch_n_Bound,dimension);

         lattice_PairRedPrimal.setNegativeNorm(true);
         lattice_PairRedPrimal.updateVecNorm();
         lattice_PairRedPrimal.sort(0);
         NScal initialShortestVectorLength = lattice_PairRedPrimal.getVecNorm(0);
         //length_Initial [iteration][dimension] = initialShortestVectorLength;

         if (printMatricesDetails) {
           cout << "\n*** Initial basis ***" << endl;
           cout << "det = " << det << endl;
           cout << "Shortest vector = " << initialShortestVectorLength << endl;
           lattice_PairRedPrimal.write();
         }

         Reducer reducer_PairRedPrimal (lattice_PairRedPrimal);
         Reducer reducer_PairRedPrimalRandomized (lattice_PairRedPrimalRandomized);
         Reducer reducer_LLL (lattice_LLL);
         Reducer reducer_PairRedPrimal_LLL (lattice_PairRedPrimal_LLL);
         Reducer reducer_PairRedPrimalRandomized_LLL (lattice_PairRedPrimalRandomized_LLL);
         Reducer reducer_LLLNTL (lattice_LLLNTL);
         Reducer reducer_PairRedPrimal_LLLNTL (lattice_PairRedPrimal_LLLNTL);
         Reducer reducer_PairRedPrimalRandomized_LLLNTL (lattice_PairRedPrimalRandomized_LLLNTL);
         //Reducer reducer_LLLNTL_Exact (lattice_LLLNTL_Exact);
         Reducer reducer_BKZNTL (lattice_BKZNTL);
         Reducer reducer_PairRedPrimal_BKZNTL (lattice_PairRedPrimal_BKZNTL);
         Reducer reducer_PairRedPrimalRandomized_BKZNTL (lattice_PairRedPrimalRandomized_BKZNTL);
         Reducer reducer_Branch_n_Bound (lattice_Branch_n_Bound);


         //------------------------------------------------------------------------------------
         // Pairwise reduction in primal basis only
         //------------------------------------------------------------------------------------

         clock_t begin_PairRedPrimal = clock();
         reducer_PairRedPrimal.preRedDieterPrimalOnly(d);
         clock_t end_PairRedPrimal = clock();

         lattice_PairRedPrimal.setNegativeNorm(true);
         lattice_PairRedPrimal.updateVecNorm();
         lattice_PairRedPrimal.sort(0);

         if (printMatricesDetails) {
           cout << "*** Pairwise reduction in primal basis only ***" << endl;
           cout << "Shortest vector = ";
           cout << lattice_PairRedPrimal.getVecNorm(0) << endl;
           lattice_PairRedPrimal.write();
         }
         ++show_progress;


         //------------------------------------------------------------------------------------
         // Randomized pairwise reduction in primal basis only
         //------------------------------------------------------------------------------------

         clock_t begin_PairRedPrimalRandomized = clock();
         reducer_PairRedPrimalRandomized.preRedDieterPrimalOnlyRandomized(d, seed_dieter);
         clock_t end_PairRedPrimalRandomized = clock();

         lattice_PairRedPrimalRandomized.setNegativeNorm(true);
         lattice_PairRedPrimalRandomized.updateVecNorm();
         lattice_PairRedPrimalRandomized.sort(0);

         if (printMatricesDetails) {
           cout << "*** Randomized pairwise reduction in primal basis only ***" << endl;
           cout << "Shortest vector = ";
           cout << lattice_PairRedPrimalRandomized.getVecNorm(0) << endl;
           lattice_PairRedPrimalRandomized.write();
         }


         //------------------------------------------------------------------------------------
         // LLL Richard
         //------------------------------------------------------------------------------------

         clock_t begin_LLL = clock();
         reducer_LLL.redLLL(delta, maxcpt, dimension);
         clock_t end_LLL = clock();

         lattice_LLL.setNegativeNorm(true);
         lattice_LLL.updateVecNorm();
         lattice_LLL.sort(0);

         if (printMatricesDetails) {
           cout << "*** LLL only ***" << endl;
           cout << "Shortest vector = " << lattice_LLL.getVecNorm(0) << endl;
           lattice_LLL.write();
         }
         ++show_progress;

         //------------------------------------------------------------------------------------
         // Pairwise reduction (in primal basis only) and then LLL Richard
         //------------------------------------------------------------------------------------

         clock_t begin_PairRedPrimal_LLL1 = clock();
         reducer_PairRedPrimal_LLL.preRedDieterPrimalOnly(d);
         clock_t end_PairRedPrimal_LLL1 = clock();

         lattice_PairRedPrimal_LLL.setNegativeNorm(true);
         lattice_PairRedPrimal_LLL.updateVecNorm();
         lattice_PairRedPrimal_LLL.sort(0);

         NScal intermediateLength = lattice_PairRedPrimal_LLL.getVecNorm(0);

         clock_t begin_PairRedPrimal_LLL2 = clock();
         reducer_PairRedPrimal_LLL.redLLL(delta, maxcpt, dimension);
         clock_t end_PairRedPrimal_LLL2 = clock();

         lattice_PairRedPrimal_LLL.setNegativeNorm(true);
         lattice_PairRedPrimal_LLL.updateVecNorm();
         lattice_PairRedPrimal_LLL.sort(0);

         if (printMatricesDetails){
           cout << "*** Pairwise reduction in primal and LLL ***" << endl;
           cout << "Shortest vector = " << lattice_PairRedPrimal_LLL.getVecNorm(0) << endl;
           lattice_PairRedPrimal_LLL.write();
         }
=======
      if (printMatricesDetails) {
        cout << "*** LLL only ***" << endl;
        cout << "Shortest vector = " << lattice_LLL.getVecNorm(0) << endl;
        lattice_LLL.write();
      }
      

      //------------------------------------------------------------------------------------
      // Pairwise reduction (in primal basis only) and then LLL Richard
      //------------------------------------------------------------------------------------

      clock_t begin_PairRedPrimal_LLL1 = clock();
      reducer_PairRedPrimal_LLL.preRedDieterPrimalOnly(d);
      clock_t end_PairRedPrimal_LLL1 = clock();

      lattice_PairRedPrimal_LLL.setNegativeNorm(true);
      lattice_PairRedPrimal_LLL.updateVecNorm();
      lattice_PairRedPrimal_LLL.sort(0);

      NScal intermediateLength = lattice_PairRedPrimal_LLL.getVecNorm(0);

      clock_t begin_PairRedPrimal_LLL2 = clock();
      reducer_PairRedPrimal_LLL.redLLL(delta, maxcpt, dimension);
      clock_t end_PairRedPrimal_LLL2 = clock();

      lattice_PairRedPrimal_LLL.setNegativeNorm(true);
      lattice_PairRedPrimal_LLL.updateVecNorm();
      lattice_PairRedPrimal_LLL.sort(0);

      if (printMatricesDetails){
        cout << "*** Pairwise reduction in primal and LLL ***" << endl;
        cout << "Shortest vector = " << lattice_PairRedPrimal_LLL.getVecNorm(0) << endl;
        lattice_PairRedPrimal_LLL.write();
      }


      //------------------------------------------------------------------------------------
      // Randomized pairwise reduction (in primal basis only) and then LLL Richard
      //------------------------------------------------------------------------------------

      clock_t begin_PairRedPrimalRandomized_LLL1 = clock();
      reducer_PairRedPrimalRandomized_LLL.preRedDieterPrimalOnlyRandomized(d, seed_dieter);
      clock_t end_PairRedPrimalRandomized_LLL1 = clock();

      lattice_PairRedPrimalRandomized_LLL.setNegativeNorm(true);
      lattice_PairRedPrimalRandomized_LLL.updateVecNorm();
      lattice_PairRedPrimalRandomized_LLL.sort(0);
>>>>>>> dd5a8d07


         //------------------------------------------------------------------------------------
         // Randomized pairwise reduction (in primal basis only) and then LLL Richard
         //------------------------------------------------------------------------------------

         clock_t begin_PairRedPrimalRandomized_LLL1 = clock();
         reducer_PairRedPrimalRandomized_LLL.preRedDieterPrimalOnlyRandomized(d, seed_dieter);
         clock_t end_PairRedPrimalRandomized_LLL1 = clock();

<<<<<<< HEAD
         lattice_PairRedPrimalRandomized_LLL.setNegativeNorm(true);
         lattice_PairRedPrimalRandomized_LLL.updateVecNorm();
         lattice_PairRedPrimalRandomized_LLL.sort(0);

         NScal intermediateLengthRandomized_LLL = lattice_PairRedPrimalRandomized_LLL.getVecNorm(0);
=======
      if (printMatricesDetails){
        cout << "*** Randomized pairwise reduction in primal and LLL ***" << endl;
        cout << "Shortest vector = " << lattice_PairRedPrimalRandomized_LLL.getVecNorm(0) << endl;
        lattice_PairRedPrimalRandomized_LLL.write();
      }

      ++show_progress;
      
>>>>>>> dd5a8d07

         clock_t begin_PairRedPrimalRandomized_LLL2 = clock();
         reducer_PairRedPrimalRandomized_LLL.redLLL(delta, maxcpt, dimension);
         clock_t end_PairRedPrimalRandomized_LLL2 = clock();

         lattice_PairRedPrimalRandomized_LLL.setNegativeNorm(true);
         lattice_PairRedPrimalRandomized_LLL.updateVecNorm();
         lattice_PairRedPrimalRandomized_LLL.sort(0);

         if (intermediateLengthRandomized_LLL < lattice_PairRedPrimalRandomized_LLL.getVecNorm(0))
           compteur++;

         if (printMatricesDetails){
           cout << "*** Randomized pairwise reduction in primal and LLL ***" << endl;
           cout << "Shortest vector = " << lattice_PairRedPrimalRandomized_LLL.getVecNorm(0) << endl;
           lattice_PairRedPrimalRandomized_LLL.write();
         }
         ++show_progress;

         //------------------------------------------------------------------------------------
         // LLL NTL reduction (floating point version = proxy)
         //------------------------------------------------------------------------------------

         clock_t begin_LLLNTL = clock();
         reducer_LLLNTL.redLLLNTLProxy(delta);
         clock_t end_LLLNTL = clock();

         lattice_LLLNTL.setNegativeNorm(true);
         lattice_LLLNTL.updateVecNorm();
         lattice_LLLNTL.sort(0);

         if (printMatricesDetails) {
           cout << "*** LLL NTL Proxy only ***" << endl;
           cout << "Shortest vector = " << lattice_LLLNTL.getVecNorm(0) << endl;
           lattice_LLLNTL.write();
         }


         //------------------------------------------------------------------------------------
         // Pairwise reduction (in primal basis only) and then LLL NTL proxy
         //------------------------------------------------------------------------------------

         clock_t begin_PairRedPrimal_LLLNTL1 = clock();
         reducer_PairRedPrimal_LLLNTL.preRedDieterPrimalOnly(d);
         clock_t end_PairRedPrimal_LLLNTL1 = clock();

         lattice_PairRedPrimal_LLLNTL.setNegativeNorm(true);
         lattice_PairRedPrimal_LLLNTL.updateVecNorm();
         lattice_PairRedPrimal_LLLNTL.sort(0);

         // useful ?
         //NScal intermediateLengthBis = lattice_PairRedPrimal_LLL_NTL.getVecNorm(0);

         clock_t begin_PairRedPrimal_LLLNTL2 = clock();
         reducer_PairRedPrimal_LLLNTL.redLLLNTLProxy(delta);
         clock_t end_PairRedPrimal_LLLNTL2 = clock();

         lattice_PairRedPrimal_LLLNTL.setNegativeNorm(true);
         lattice_PairRedPrimal_LLLNTL.updateVecNorm();
         lattice_PairRedPrimal_LLLNTL.sort(0);

         if (printMatricesDetails){
           cout << "*** Pairwise reduction in primal and LLL NTL ***" << endl;
           cout << "Shortest vector = " << lattice_PairRedPrimal_LLLNTL.getVecNorm(0) << endl;
           lattice_PairRedPrimal_LLLNTL.write();
         }


         //------------------------------------------------------------------------------------
         // Randomized pairwise reduction (in primal basis only) and then LLL NTL proxy
         //------------------------------------------------------------------------------------

         clock_t begin_PairRedPrimalRandomized_LLLNTL1 = clock();
         reducer_PairRedPrimalRandomized_LLLNTL.preRedDieterPrimalOnlyRandomized(d, seed_dieter);
         clock_t end_PairRedPrimalRandomized_LLLNTL1 = clock();

<<<<<<< HEAD
         lattice_PairRedPrimalRandomized_LLLNTL.setNegativeNorm(true);
         lattice_PairRedPrimalRandomized_LLLNTL.updateVecNorm();
         lattice_PairRedPrimalRandomized_LLLNTL.sort(0);

         NScal intermediateLengthRandomized_LLLNTL = lattice_PairRedPrimalRandomized_LLLNTL.getVecNorm(0);

         clock_t begin_PairRedPrimalRandomized_LLLNTL2 = clock();
         reducer_PairRedPrimalRandomized_LLLNTL.redLLLNTLProxy(delta);
         clock_t end_PairRedPrimalRandomized_LLLNTL2 = clock();
=======
      if (printMatricesDetails){
        cout << "*** Randomized pairwise reduction in primal and LLL NTL ***" << endl;
        cout << "Shortest vector = " << lattice_PairRedPrimalRandomized_LLLNTL.getVecNorm(0) << endl;
        lattice_PairRedPrimalRandomized_LLLNTL.write();
      }

      ++show_progress;

>>>>>>> dd5a8d07

         lattice_PairRedPrimalRandomized_LLLNTL.setNegativeNorm(true);
         lattice_PairRedPrimalRandomized_LLLNTL.updateVecNorm();
         lattice_PairRedPrimalRandomized_LLLNTL.sort(0);

         if (intermediateLengthRandomized_LLLNTL < lattice_PairRedPrimalRandomized_LLLNTL.getVecNorm(0))
           compteur++;

         if (printMatricesDetails){
           cout << "*** Randomized pairwise reduction in primal and LLL NTL ***" << endl;
           cout << "Shortest vector = " << lattice_PairRedPrimalRandomized_LLLNTL.getVecNorm(0) << endl;
           lattice_PairRedPrimalRandomized_LLLNTL.write();
         }


         //------------------------------------------------------------------------------------
         // LLL NTL Exact reduction only
         //------------------------------------------------------------------------------------

         /*ZZ det2;
         clock_t begin_LLLNTL_Exact = clock();
         reducer_LLLNTL_Exact.redLLLNTLExact(det2, a, b);
         clock_t end_LLLNTL_Exact = clock();

         lattice_LLLNTL_Exact.setNegativeNorm(true);
         lattice_LLLNTL_Exact.updateVecNorm();
         lattice_LLLNTL_Exact.sort(0);

         if (printMatricesDetails) {
           cout << "*** LLL NTL Exact only ***" << endl;
           cout << "Shortest vector = " << lattice_LLLNTL_Exact.getVecNorm(0) << endl;
           lattice_LLLNTL_Exact.write();
         }*/


         //------------------------------------------------------------------------------------
         // BKZ NTL reduction
         //------------------------------------------------------------------------------------

         clock_t begin_BKZNTL = clock();
         reducer_BKZNTL.redBKZ(delta, blocksize);
         clock_t end_BKZNTL = clock();

         lattice_BKZNTL.setNegativeNorm(true);
         lattice_BKZNTL.updateVecNorm();
         lattice_BKZNTL.sort(0);

         if (printMatricesDetails) {
           cout << "*** BKZ NTL only ***" << endl;
           cout << "Shortest vector = " << lattice_BKZNTL.getVecNorm(0) << endl;
           lattice_BKZNTL.write();
         }


         //------------------------------------------------------------------------------------
         // Pairwise reduction (in primal basis only) and then BKZ NTL proxy
         //------------------------------------------------------------------------------------

         clock_t begin_PairRedPrimal_BKZNTL1 = clock();
         reducer_PairRedPrimal_BKZNTL.preRedDieterPrimalOnly(d);
         clock_t end_PairRedPrimal_BKZNTL1 = clock();

         lattice_PairRedPrimal_BKZNTL.setNegativeNorm(true);
         lattice_PairRedPrimal_BKZNTL.updateVecNorm();
         lattice_PairRedPrimal_BKZNTL.sort(0);

         // useful ?
         //NScal intermediateLengthBis = lattice_PairRedPrimal_LLL_NTL.getVecNorm(0);

         clock_t begin_PairRedPrimal_BKZNTL2 = clock();
         reducer_PairRedPrimal_BKZNTL.redBKZ(delta, blocksize);
         clock_t end_PairRedPrimal_BKZNTL2 = clock();

         lattice_PairRedPrimal_BKZNTL.setNegativeNorm(true);
         lattice_PairRedPrimal_BKZNTL.updateVecNorm();
         lattice_PairRedPrimal_BKZNTL.sort(0);

         if (printMatricesDetails){
           cout << "*** Pairwise reduction in primal and BKZ NTL ***" << endl;
           cout << "Shortest vector = " << lattice_PairRedPrimal_BKZNTL.getVecNorm(0) << endl;
           lattice_PairRedPrimal_BKZNTL.write();
         }


         //------------------------------------------------------------------------------------
         // Randomized pairwise reduction (in primal basis only) and then BKZ NTL proxy
         //------------------------------------------------------------------------------------

         clock_t begin_PairRedPrimalRandomized_BKZNTL1 = clock();
         reducer_PairRedPrimalRandomized_BKZNTL.preRedDieterPrimalOnlyRandomized(d, seed_dieter);
         clock_t end_PairRedPrimalRandomized_BKZNTL1 = clock();

         lattice_PairRedPrimalRandomized_BKZNTL.setNegativeNorm(true);
         lattice_PairRedPrimalRandomized_BKZNTL.updateVecNorm();
         lattice_PairRedPrimalRandomized_BKZNTL.sort(0);

<<<<<<< HEAD
         NScal intermediateLengthRandomized_BKZNTL = lattice_PairRedPrimalRandomized_BKZNTL.getVecNorm(0);

         clock_t begin_PairRedPrimalRandomized_BKZNTL2 = clock();
         reducer_PairRedPrimalRandomized_BKZNTL.redBKZ(delta, blocksize);
         clock_t end_PairRedPrimalRandomized_BKZNTL2 = clock();
=======
      if (printMatricesDetails){
        cout << "*** Randomized pairwise reduction in primal and BKZ NTL ***" << endl;
        cout << "Shortest vector = " << lattice_PairRedPrimalRandomized_BKZNTL.getVecNorm(0) << endl;
        lattice_PairRedPrimalRandomized_BKZNTL.write();
      }

      ++show_progress;
>>>>>>> dd5a8d07

         lattice_PairRedPrimalRandomized_BKZNTL.setNegativeNorm(true);
         lattice_PairRedPrimalRandomized_BKZNTL.updateVecNorm();
         lattice_PairRedPrimalRandomized_BKZNTL.sort(0);

<<<<<<< HEAD
         if (intermediateLengthRandomized_BKZNTL < lattice_PairRedPrimalRandomized_BKZNTL.getVecNorm(0))
           compteur++;

         if (printMatricesDetails){
           cout << "*** Randomized pairwise reduction in primal and BKZ NTL ***" << endl;
           cout << "Shortest vector = " << lattice_PairRedPrimalRandomized_BKZNTL.getVecNorm(0) << endl;
           lattice_PairRedPrimalRandomized_BKZNTL.write();
         }
         ++show_progress;

=======
      //------------------------------------------------------------------------------------
      // Branch and Bound Only
      //------------------------------------------------------------------------------------
      clock_t begin_BB_Only = clock();
      reducer_BB_Only.shortestVector(L2NORM);
      clock_t end_BB_Only = clock();

      lattice_BB_Only.setNegativeNorm(true);
      lattice_BB_Only.updateVecNorm();
      lattice_BB_Only.sort(0);

      ++show_progress;


      //------------------------------------------------------------------------------------
      // Branch and Bound classic
      //------------------------------------------------------------------------------------

      // usual pre reduction heuristics
      clock_t begin_BB_Classic1 = clock();
      reducer_BB_Classic.preRedDieterPrimalOnly(d);
      reducer_BB_Classic.redLLL(delta, maxcpt, dimension);
      clock_t end_BB_Classic1 = clock();

      clock_t begin_BB_Classic2 = clock();
      reducer_BB_Classic.shortestVector(L2NORM);
      clock_t end_BB_Classic2 = clock();

      lattice_BB_Classic.setNegativeNorm(true);
      lattice_BB_Classic.updateVecNorm();
      lattice_BB_Classic.sort(0);
      

      //------------------------------------------------------------------------------------
      // Branch and Bound post BKZ
      //------------------------------------------------------------------------------------

      clock_t begin_BB_BKZ1 = clock();
      reducer_BB_BKZ.redBKZ(delta, blocksize);
      clock_t end_BB_BKZ1 = clock();

      clock_t begin_BB_BKZ2 = clock();
      reducer_BB_BKZ.shortestVector(L2NORM);
      clock_t end_BB_BKZ2 = clock();

      lattice_BB_BKZ.setNegativeNorm(true);
      lattice_BB_BKZ.updateVecNorm();
      lattice_BB_BKZ.sort(0);

      ++show_progress;
>>>>>>> dd5a8d07

         //------------------------------------------------------------------------------------
         // Branch and Bound post BKZ
         //------------------------------------------------------------------------------------
         reducer_Branch_n_Bound.redBKZ(delta, blocksize);

         clock_t begin_Branch_n_Bound = clock();
         reducer_Branch_n_Bound.shortestVector(L2NORM);
         clock_t end_Branch_n_Bound = clock();

<<<<<<< HEAD
         lattice_Branch_n_Bound.setNegativeNorm(true);
         lattice_Branch_n_Bound.updateVecNorm();
         lattice_Branch_n_Bound.sort(0);
         ++show_progress;
=======

      //------------------------------------------------------------------------------------
      // timing updating
      //------------------------------------------------------------------------------------
>>>>>>> dd5a8d07


         //------------------------------------------------------------------------------------
         // timing updating
         //------------------------------------------------------------------------------------


<<<<<<< HEAD
         double runningTime_PairRedPrimal = double (end_PairRedPrimal - begin_PairRedPrimal) / CLOCKS_PER_SEC;
         double runningTime_PairRedPrimalRandomized = double (end_PairRedPrimalRandomized - begin_PairRedPrimalRandomized) / CLOCKS_PER_SEC;
=======
      double runningTime_LLLNTL = double(end_LLLNTL - begin_LLLNTL) / CLOCKS_PER_SEC;
      double runningTime_LLLNTL_PairRedPrimal = double(end_PairRedPrimal_LLLNTL1 - begin_PairRedPrimal_LLLNTL1) / CLOCKS_PER_SEC;
      double runningTime_LLLNTL_PostPairRedPrimal = double (end_PairRedPrimal_LLLNTL2 - begin_PairRedPrimal_LLLNTL2) / CLOCKS_PER_SEC;
      double runningTime_LLLNTL_PairRedPrimalRandomized = double(end_PairRedPrimalRandomized_LLLNTL1 - begin_PairRedPrimalRandomized_LLLNTL1) / CLOCKS_PER_SEC;
      double runningTime_LLLNTL_PostPairRedPrimalRandomized = double (end_PairRedPrimalRandomized_LLLNTL2 - begin_PairRedPrimalRandomized_LLLNTL2) / CLOCKS_PER_SEC;
      //double runningTime_LLLNTL_Exact = double(end_LLLNTL_Exact - begin_LLLNTL_Exact) / CLOCKS_PER_SEC;

      double runningTime_BKZNTL = double (end_BKZNTL - begin_BKZNTL) / CLOCKS_PER_SEC;
      double runningTime_BKZNTL_PairRedPrimal = double(end_PairRedPrimal_BKZNTL1 - begin_PairRedPrimal_BKZNTL1) / CLOCKS_PER_SEC;
      double runningTime_BKZNTL_PostPairRedPrimal = double (end_PairRedPrimal_BKZNTL2 - begin_PairRedPrimal_BKZNTL2) / CLOCKS_PER_SEC;
      double runningTime_BKZNTL_PairRedPrimalRandomized = double(end_PairRedPrimalRandomized_BKZNTL1 - begin_PairRedPrimalRandomized_BKZNTL1) / CLOCKS_PER_SEC;
      double runningTime_BKZNTL_PostPairRedPrimalRandomized = double (end_PairRedPrimalRandomized_BKZNTL2 - begin_PairRedPrimalRandomized_BKZNTL2) / CLOCKS_PER_SEC;

      double runningTime_BB_Only = double (end_BB_Only - begin_BB_Only) / CLOCKS_PER_SEC;
      double runningTime_BB_Classic1 = double (end_BB_Classic1 - begin_BB_Classic1) / CLOCKS_PER_SEC;
      double runningTime_BB_Classic2 = double (end_BB_Classic2 - begin_BB_Classic2) / CLOCKS_PER_SEC;
      double runningTime_BB_BKZ1 = double (end_BB_BKZ1 - begin_BB_BKZ1) / CLOCKS_PER_SEC;
      double runningTime_BB_BKZ2 = double (end_BB_BKZ2 - begin_BB_BKZ2) / CLOCKS_PER_SEC;
>>>>>>> dd5a8d07

         double runningTime_LLL = double(end_LLL - begin_LLL) / CLOCKS_PER_SEC;
         double runningTime_LLL_PairRedPrimal = double(end_PairRedPrimal_LLL1 - begin_PairRedPrimal_LLL1) / CLOCKS_PER_SEC;
         double runningTime_LLL_PostPairRedPrimal = double(end_PairRedPrimal_LLL2 - begin_PairRedPrimal_LLL2) / CLOCKS_PER_SEC;
         double runningTime_LLL_PairRedPrimalRandomized = double(end_PairRedPrimalRandomized_LLL1 - begin_PairRedPrimalRandomized_LLL1) / CLOCKS_PER_SEC;
         double runningTime_LLL_PostPairRedPrimalRandomized = double (end_PairRedPrimalRandomized_LLL2 - begin_PairRedPrimalRandomized_LLL2) / CLOCKS_PER_SEC;

         double runningTime_LLLNTL = double(end_LLLNTL - begin_LLLNTL) / CLOCKS_PER_SEC;
         double runningTime_LLLNTL_PairRedPrimal = double(end_PairRedPrimal_LLLNTL1 - begin_PairRedPrimal_LLLNTL1) / CLOCKS_PER_SEC;
         double runningTime_LLLNTL_PostPairRedPrimal = double (end_PairRedPrimal_LLLNTL2 - begin_PairRedPrimal_LLLNTL2) / CLOCKS_PER_SEC;
         double runningTime_LLLNTL_PairRedPrimalRandomized = double(end_PairRedPrimalRandomized_LLLNTL1 - begin_PairRedPrimalRandomized_LLLNTL1) / CLOCKS_PER_SEC;
         double runningTime_LLLNTL_PostPairRedPrimalRandomized = double (end_PairRedPrimalRandomized_LLLNTL2 - begin_PairRedPrimalRandomized_LLLNTL2) / CLOCKS_PER_SEC;
         //double runningTime_LLLNTL_Exact = double(end_LLLNTL_Exact - begin_LLLNTL_Exact) / CLOCKS_PER_SEC;
         double runningTime_BKZNTL = double (end_BKZNTL - begin_BKZNTL) / CLOCKS_PER_SEC;
         double runningTime_BKZNTL_PairRedPrimal = double(end_PairRedPrimal_BKZNTL1 - begin_PairRedPrimal_BKZNTL1) / CLOCKS_PER_SEC;
         double runningTime_BKZNTL_PostPairRedPrimal = double (end_PairRedPrimal_BKZNTL2 - begin_PairRedPrimal_BKZNTL2) / CLOCKS_PER_SEC;
         double runningTime_BKZNTL_PairRedPrimalRandomized = double(end_PairRedPrimalRandomized_BKZNTL1 - begin_PairRedPrimalRandomized_BKZNTL1) / CLOCKS_PER_SEC;
         double runningTime_BKZNTL_PostPairRedPrimalRandomized = double (end_PairRedPrimalRandomized_BKZNTL2 - begin_PairRedPrimalRandomized_BKZNTL2) / CLOCKS_PER_SEC;
         double runningTime_Branch_n_Bound = double (end_Branch_n_Bound - begin_Branch_n_Bound) / CLOCKS_PER_SEC;

         //------------------------------------------------------------------------------------
         // timing and length arrays updating
         //------------------------------------------------------------------------------------
         timing_PairRedPrimal [iteration][idx] = runningTime_PairRedPrimal;
         timing_PairRedPrimalRandomized [iteration][idx] = runningTime_PairRedPrimalRandomized;

         timing_LLL [iteration][idx] = runningTime_LLL;
         timing_LLL_PairRedPrimal [iteration][idx] = runningTime_LLL_PairRedPrimal;
         timing_LLL_PostPairRedPrimal [iteration][idx] = runningTime_LLL_PostPairRedPrimal;
         timing_LLL_PairRedPrimalRandomized [iteration][idx] = runningTime_LLL_PairRedPrimalRandomized;
         timing_LLL_PostPairRedPrimalRandomized [iteration][idx] = runningTime_LLL_PostPairRedPrimalRandomized;

         timing_LLLNTL [iteration][idx] = runningTime_LLLNTL;
         timing_LLLNTL_PairRedPrimal [iteration][idx] = runningTime_LLLNTL_PairRedPrimal;
         timing_LLLNTL_PostPairRedPrimal [iteration][idx] = runningTime_LLLNTL_PostPairRedPrimal;
         timing_LLLNTL_PairRedPrimalRandomized [iteration][idx] = runningTime_LLLNTL_PairRedPrimalRandomized;
         timing_LLLNTL_PostPairRedPrimalRandomized [iteration][idx] = runningTime_LLLNTL_PostPairRedPrimalRandomized;

         //timing_LLLNTL_Exact [iteration][idx] = runningTime_LLLNTL_Exact;

         timing_BKZNTL [iteration][idx] = runningTime_BKZNTL;
         timing_BKZNTL_PairRedPrimal [iteration][idx] = runningTime_BKZNTL_PairRedPrimal;
         timing_BKZNTL_PostPairRedPrimal [iteration][idx] = runningTime_BKZNTL_PostPairRedPrimal;
         timing_BKZNTL_PairRedPrimalRandomized [iteration][idx] = runningTime_BKZNTL_PairRedPrimalRandomized;
         timing_BKZNTL_PostPairRedPrimalRandomized [iteration][idx] = runningTime_BKZNTL_PostPairRedPrimalRandomized;

<<<<<<< HEAD
         timing_Branch_n_Bound [iteration][idx] = runningTime_Branch_n_Bound;
=======
      timing_BB_Only [iteration] = runningTime_BB_Only;
      timing_BB_Classic1 [iteration] = runningTime_BB_Classic1;
      timing_BB_Classic2 [iteration] = runningTime_BB_Classic2;
      timing_BB_BKZ1 [iteration] = runningTime_BB_BKZ1;
      timing_BB_BKZ2 [iteration] = runningTime_BB_BKZ2;
>>>>>>> dd5a8d07


         length_PairRedPrimal [iteration][idx] = lattice_PairRedPrimal.getVecNorm(0);
         length_PairRedPrimalRandomized [iteration][idx] = lattice_PairRedPrimalRandomized.getVecNorm(0);

         length_LLL [iteration][idx] = lattice_LLL.getVecNorm(0);
         length_LLL_PostPairRedPrimal [iteration][idx] = lattice_PairRedPrimal_LLL.getVecNorm(0);
         length_LLL_PostPairRedPrimalRandomized [iteration][idx] = lattice_PairRedPrimalRandomized_LLL.getVecNorm(0);

         length_LLLNTL [iteration][idx] = lattice_LLLNTL.getVecNorm(0);
         length_LLLNTL_PostPairRedPrimal [iteration][idx] = lattice_PairRedPrimal_LLLNTL.getVecNorm(0);
         length_LLLNTL_PostPairRedPrimalRandomized [iteration][idx] = lattice_PairRedPrimalRandomized_LLLNTL.getVecNorm(0);

         //length_LLLNTL_Exact [iteration][idx] = lattice_LLLNTL_Exact.getVecNorm(0);

         length_BKZNTL [iteration][idx] = lattice_BKZNTL.getVecNorm(0);
         length_BKZNTL_PostPairRedPrimal [iteration][idx] = lattice_PairRedPrimal_BKZNTL.getVecNorm(0);
         length_BKZNTL_PostPairRedPrimalRandomized [iteration][idx] = lattice_PairRedPrimalRandomized_BKZNTL.getVecNorm(0);

         length_Branch_n_Bound [iteration][idx] = lattice_Branch_n_Bound.getVecNorm(0);

<<<<<<< HEAD
=======
      length_BB_Only [iteration] = lattice_BB_Only.getVecNorm(0);
      length_BB_Classic [iteration] = lattice_BB_Classic.getVecNorm(0);
      length_BB_BKZ [iteration] = lattice_BB_BKZ.getVecNorm(0);
>>>>>>> dd5a8d07

      }
   } // end iteration loop over matrices of same dimension


   //------------------------------------------------------------------------------------
   // Results printing in console
   //------------------------------------------------------------------------------------

   // print parameters used
    /*
   cout << "\n" << endl;
   cout << "epsilon = " << epsilon << endl;
   cout << "dimension = " << dimension << endl;
   cout << "nombre de matrices testées = " << maxIteration << endl;

   // print statistics


   cout << "\n---------------- TIMING AVG ----------------\n" << endl;

   cout << "       PairRedPrimal = " << Average(timing_PairRedPrimal) << endl;
   cout << " PairRedPrimalRandom = " << Average(timing_PairRedPrimalRandomized) << endl;
   cout << endl;

   cout << "                 LLL = " << Average(timing_LLL) << endl;
   cout << "         PairRed+LLL = " << Average(timing_LLL_PairRedPrimal) + Average(timing_LLL_PostPairRedPrimal);
   cout << " (" << Average(timing_LLL_PostPairRedPrimal) << ")" << endl;
   cout << "   PairRedRandom+LLL = " << Average(timing_LLL_PairRedPrimalRandomized) + Average(timing_LLL_PostPairRedPrimalRandomized);
   cout << " (" << Average(timing_LLL_PostPairRedPrimalRandomized) << ")" << endl;
   cout << endl;

   cout << "              LLLNTL = " << Average(timing_LLLNTL) << endl;
   cout << "      PairRed+LLLNTL = " << Average(timing_LLLNTL_PairRedPrimal) + Average(timing_LLLNTL_PostPairRedPrimal);
   cout << " (" << Average(timing_LLLNTL_PostPairRedPrimal) << ")" << endl;
   cout << "PairRedRandom+LLLNTL = " << Average(timing_LLLNTL_PairRedPrimalRandomized) + Average(timing_LLLNTL_PostPairRedPrimalRandomized);
   cout << " (" << Average(timing_LLLNTL_PostPairRedPrimalRandomized) << ")" << endl;
   cout << endl;

   //cout << "        LLLNTL_Exact = " << Average(timing_LLL_NTL_Exact) << endl;
   cout << endl;

   cout << "              BKZNTL = " << Average(timing_BKZNTL) << endl;
   cout << "      PairRed+BKZNTL = " << Average(timing_BKZNTL_PairRedPrimal) + Average(timing_BKZNTL_PostPairRedPrimal);
   cout << " (" << Average(timing_BKZNTL_PostPairRedPrimal) << ")" << endl;
   cout << "PairRedRandom+BKZNTL = " << Average(timing_BKZNTL_PairRedPrimalRandomized) + Average(timing_BKZNTL_PostPairRedPrimalRandomized);
   cout << " (" << Average(timing_BKZNTL_PostPairRedPrimalRandomized) << ")" << endl;
   cout << endl;

   cout << "             BB Only = " << Average(timing_BB_Only) << endl;
   cout << "          BB Classic = " << Average(timing_BB_Classic1) + Average(timing_BB_Classic2);
   cout << " (" << Average(timing_BB_Classic2) << ")" << endl,
   cout << "              BB BKZ = " << Average(timing_BB_BKZ1) + Average(timing_BB_BKZ2);
   cout << " (" << Average(timing_BB_BKZ2) << ")" << endl;

   cout << "\n--------------------------------------------" << endl;



   cout << "\n---------------- LENGTH AVG ----------------\n" << endl;

   cout << "             Initial = " << conv<ZZ>(Average(length_Initial)) << endl;
   cout << "       PairRedPrimal = " << conv<ZZ>(Average(length_PairRedPrimal)) << endl;
   cout << " PairRedPrimalRandom = " << conv<ZZ>(Average(length_PairRedPrimalRandomized)) << endl;
   cout << endl;

   cout << "                 LLL = " << conv<ZZ>(Average(length_LLL)) << endl;
   cout << "         PairRed+LLL = " << conv<ZZ>(Average(length_LLL_PostPairRedPrimal)) << endl;
   cout << "   PairRedRandom+LLL = " << conv<ZZ>(Average(length_LLL_PostPairRedPrimalRandomized)) << endl;
   cout << endl;

   cout << "              LLLNTL = " << conv<ZZ>(Average(length_LLLNTL)) << endl;
   cout << "      PairRed+LLLNTL = " << conv<ZZ>(Average(length_LLLNTL_PostPairRedPrimal)) << endl;
   cout << "PairRedRandom+LLLNTL = " << conv<ZZ>(Average(length_LLLNTL_PostPairRedPrimalRandomized)) << endl;
   cout << endl;

   //cout << "       LLL_NTL_Exact = " << conv<ZZ>(Average(length_LLL_NTL_Exact)) << endl;
   cout << endl;

   cout << "              BKZNTL = " << conv<ZZ>(Average(length_BKZNTL)) << endl;
   cout << "      PairRed+BKZNTL = " << conv<ZZ>(Average(length_BKZNTL_PostPairRedPrimal)) << endl;
   cout << "PairRedRandom+BKZNTL = " << conv<ZZ>(Average(length_BKZNTL_PostPairRedPrimalRandomized)) << endl;
   cout << endl;

<<<<<<< HEAD
   cout << "             BB Only = " << conv<ZZ>(Average(length_BB_Only)) << endl;
   cout << "          BB Classic = " << conv<ZZ>(Average(length_BB_Classic)) << endl;
   cout << "              BB BKZ = " << conv<ZZ>(Average(length_BB_BKZ)) << endl;
=======
   cout << "BranchnBound postBZK = " << conv<ZZ>(Average(length_Branch_n_Bound)) << endl;

   // à changer
   cout << "compteur = " << compteur << endl;
>>>>>>> cc50254ffafdf9ace6f856583ec37ce15bbc3a76

   cout << "\n--------------------------------------------" << endl;
     */


   // UTILISATION DE R
   RInside R(argc, argv);              // create an embedded R instance

    R["Mindimension"] = MinDimension;
    R["Maxdimension"] = MaxDimension;
   R["dimension"] = Interval_dim;
   //R["timing_Initial"] = toRcppMatrix(timing_Initial, maxIteration);
   R["timing_PairRedPrimal"] = toRcppMatrix<double>(timing_PairRedPrimal, maxIteration);
   R["timing_PairRedPrimalRandomized"] = toRcppMatrix<double>(timing_PairRedPrimalRandomized, maxIteration);
   R["timing_LLL"] = toRcppMatrix<double>(timing_LLL, maxIteration);
   R["timing_LLL_PostPairRedPrimal"] = toRcppMatrix<double>(timing_LLL_PostPairRedPrimal, maxIteration);
   R["timing_LLL_PostPairRedPrimalRandomized"] = toRcppMatrix<double>(timing_LLL_PostPairRedPrimalRandomized, maxIteration);
   R["timing_LLLNTL"] = toRcppMatrix<double>(timing_LLLNTL, maxIteration);
   R["timing_LLLNTL_PostPairRedPrimal"] = toRcppMatrix<double>(timing_LLLNTL_PostPairRedPrimal, maxIteration);
   R["timing_LLLNTL_PostPairRedPrimalRandomized"] = toRcppMatrix<double>(timing_LLLNTL_PostPairRedPrimalRandomized, maxIteration);
   R["timing_BKZNTL"] = toRcppMatrix<double>(timing_BKZNTL, maxIteration);
   R["timing_BKZNTL_PostPairRedPrimal"] = toRcppMatrix<double>(timing_BKZNTL_PostPairRedPrimal, maxIteration);
   R["timing_BKZNTL_PostPairRedPrimalRandomized"] = toRcppMatrix<double>(timing_BKZNTL_PostPairRedPrimalRandomized, maxIteration);
   R["timing_Branch_n_Bound"] = toRcppMatrix<double>(timing_Branch_n_Bound, maxIteration);
    //R["timing_LLLNTL"] = 4;

   /*std::string str =
      "cat('Running ls()\n'); print(ls()); "
      "cat('Showing M\n'); print(M); "
      "cat('Showing colSums()\n'); Z <- colSums(M); print(Z); "
      "Z";  */

    // by running parseEval, we get the last assignment back, here the filename

   std::string outPath = "~/Desktop";
   std::string outFile = "myPlot.png";
   R["outPath"] = outPath;
   R["outFile"] = outFile;

    cout << "\n \n" << endl;

   // alternatively, by forcing a display we can plot to screen
    string library = "library(ggplot2); ";
    string build_data_frame =
     "df <- data.frame(indice = seq(1:dimension),"
        "PairRedPrimal=colMeans(timing_PairRedPrimal), "
        "PairRedPrimalRandomized = colMeans(timing_PairRedPrimalRandomized),"
        "LLL = colMeans(timing_LLL),"
        "LLL_PostPairRedPrimal = colMeans(timing_LLL_PostPairRedPrimal),"
        "LLL_PostPairRedPrimalRandomized = colMeans(timing_LLL_PostPairRedPrimalRandomized),"
        "LLLNTL = colMeans(timing_LLLNTL),"
        "LLLNTL_PostPairRedPrimal = colMeans(timing_LLLNTL_PostPairRedPrimal),"
        "LLLNTL_PostPairRedPrimalRandomized = colMeans(timing_LLLNTL_PostPairRedPrimalRandomized),"
        "BKZNTL = colMeans(timing_BKZNTL),"
        "BKZNTL_PostPairRedPrimal = colMeans(timing_BKZNTL_PostPairRedPrimal),"
        "BKZNTL_PostPairRedPrimalRandomized = colMeans(timing_BKZNTL_PostPairRedPrimalRandomized),"
        "Branch_n_Bound = colMeans(timing_Branch_n_Bound));";

      string build_plot =
     "myPlot <- ggplot() + "
        "geom_line(data=df, aes(x=indice, y=PairRedPrimal, color ='PairRedPrimal')) + "
        "geom_line(data=df, aes(x=indice, y=PairRedPrimalRandomized, color ='PairRedPrimalRandomized')) +"
        "geom_line(data=df, aes(x=indice, y=LLL, color ='LLL')) +"
        "geom_line(data=df, aes(x=indice, y=LLL_PostPairRedPrimal, color ='LLL_PostPairRedPrimal')) +"
        "geom_line(data=df, aes(x=indice, y=LLL_PostPairRedPrimalRandomized, color ='LLL_PostPairRedPrimalRandomized')) +"
        "geom_line(data=df, aes(x=indice, y=LLLNTL, color ='LLLNTL')) +"
        "geom_line(data=df, aes(x=indice, y=LLLNTL_PostPairRedPrimal, color ='LLLNTL_PostPairRedPrimal')) +"
        "geom_line(data=df, aes(x=indice, y=LLLNTL_PostPairRedPrimalRandomized, color ='LLLNTL_PostPairRedPrimalRandomized')) +"
        "geom_line(data=df, aes(x=indice, y=BKZNTL, color ='BKZNTL')) +"
        "geom_line(data=df, aes(x=indice, y=BKZNTL_PostPairRedPrimal, color ='BKZNTL_PostPairRedPrimal')) +"
        "geom_line(data=df, aes(x=indice, y=BKZNTL_PostPairRedPrimalRandomized, color ='BKZNTL_PostPairRedPrimalRandomized')) +"
        "geom_line(data=df, aes(x=indice, y=Branch_n_Bound, color ='Branch_n_Bound')) +"
        "labs(color='Legend text'); ";


   string print_plot =
    "print(myPlot); "
     "ggsave(filename=outFile, path=outPath, plot=myPlot); ";
   // parseEvalQ evluates without assignment
    //R.parseEvalQ(cmd);
   R.parseEvalQ(library);

   R.parseEvalQ(build_data_frame);
   R.parseEvalQ(build_plot);
   R.parseEvalQ(print_plot);


    //std::cin.get();

   //Rcpp::NumericVector v = R.parseEval(str);


    return 0;
}<|MERGE_RESOLUTION|>--- conflicted
+++ resolved
@@ -48,7 +48,7 @@
 using namespace LatticeTester;
 
 const int MinDimension = 5;
-const int MaxDimension = 25;
+const int MaxDimension = 20;
 const int Interval_dim = MaxDimension - MinDimension;
 
 template <typename type>
@@ -113,14 +113,9 @@
 {
 
    // main parameters for the test
-<<<<<<< HEAD
    int min = 30;
    int max = 100;
-=======
-   int dimension = 29;
-   int min = 1;
-   int max = 1000;
->>>>>>> dd5a8d07
+
 
    long a = 999999;
    long b = 1000000;
@@ -132,11 +127,8 @@
    long blocksize = 20; // for BKZ insertions
 
    // iteration loop over matrices of same dimension
-<<<<<<< HEAD
    const int maxIteration = 10;
-=======
-   const int maxIteration = 20;
->>>>>>> dd5a8d07
+
 
    // print important information
    bool printMatricesDetails = false;
@@ -152,214 +144,74 @@
 
    // arrays to store values
 
-    double timing_PairRedPrimal [maxIteration][Interval_dim];
-    double timing_PairRedPrimalRandomized [maxIteration][Interval_dim];
-
-    double timing_LLL [maxIteration][Interval_dim];
-    double timing_LLL_PairRedPrimal [maxIteration][Interval_dim];
-    double timing_LLL_PostPairRedPrimal [maxIteration][Interval_dim];
-    double timing_LLL_PairRedPrimalRandomized [maxIteration][Interval_dim];
-    double timing_LLL_PostPairRedPrimalRandomized [maxIteration][Interval_dim];
-
-<<<<<<< HEAD
-    double timing_LLLNTL [maxIteration][Interval_dim];
-    double timing_LLLNTL_PairRedPrimal [maxIteration][Interval_dim];
-    double timing_LLLNTL_PostPairRedPrimal [maxIteration][Interval_dim];
-    double timing_LLLNTL_PairRedPrimalRandomized [maxIteration][Interval_dim];
-    double timing_LLLNTL_PostPairRedPrimalRandomized [maxIteration][Interval_dim];
-
-    //double timing_LLL_NTL_Exact [maxIteration][Interval_dim];
-=======
-   double timing_BB_Only [maxIteration];
-   double timing_BB_Classic1 [maxIteration];
-   double timing_BB_Classic2 [maxIteration];
-   double timing_BB_BKZ1 [maxIteration];
-   double timing_BB_BKZ2 [maxIteration];
->>>>>>> dd5a8d07
-
-    double timing_BKZNTL [maxIteration][Interval_dim];
-    double timing_BKZNTL_PairRedPrimal [maxIteration][Interval_dim];
-    double timing_BKZNTL_PostPairRedPrimal [maxIteration][Interval_dim];
-    double timing_BKZNTL_PairRedPrimalRandomized [maxIteration][Interval_dim];
-    double timing_BKZNTL_PostPairRedPrimalRandomized [maxIteration][Interval_dim];
-
-    double timing_Branch_n_Bound [maxIteration][Interval_dim];
-
-
-    NScal length_Initial [maxIteration][Interval_dim];
-    NScal length_PairRedPrimal [maxIteration][Interval_dim];
-    NScal length_PairRedPrimalRandomized [maxIteration][Interval_dim];
-
-    NScal length_LLL [maxIteration][Interval_dim];
-    NScal length_LLL_PostPairRedPrimal [maxIteration][Interval_dim];
-    NScal length_LLL_PostPairRedPrimalRandomized [maxIteration][Interval_dim];
-
-<<<<<<< HEAD
-    NScal length_LLLNTL [maxIteration][Interval_dim];
-    NScal length_LLLNTL_PostPairRedPrimal [maxIteration][Interval_dim];
-    NScal length_LLLNTL_PostPairRedPrimalRandomized [maxIteration][Interval_dim];
-=======
-<<<<<<< HEAD
-   NScal length_BB_Only [maxIteration];
-   NScal length_BB_Classic [maxIteration];
-   NScal length_BB_BKZ [maxIteration];
-=======
-   NScal length_Branch_n_Bound [maxIteration];
->>>>>>> dd5a8d07
-
-    //NScal length_LLL_NTL_Exact [maxIteration][Interval_dim];
-
-<<<<<<< HEAD
-    NScal length_BKZNTL [maxIteration][Interval_dim];
-    NScal length_BKZNTL_PostPairRedPrimal [maxIteration][Interval_dim];
-    NScal length_BKZNTL_PostPairRedPrimalRandomized [maxIteration][Interval_dim];
-=======
-   // test compteur
-   int compteur = 0;
-
->>>>>>> cc50254ffafdf9ace6f856583ec37ce15bbc3a76
-
-   for (int iteration = 0; iteration < maxIteration; iteration++){
-
-
-      int seed = (iteration+1) * (iteration+1) * 123456789 * dimension;
-      int seed_dieter = (iteration+1) * dimension * 12342;
-      //int seed = (int) (iteration+1) * 12345 * time(NULL);
-
-      // We create copies of the same basis
-      BMat basis_PairRedPrimal (dimension, dimension);
-      ZZ det;
-      RandomMatrix(basis_PairRedPrimal, det, min, max,seed);
-
-
-      BMat basis_PairRedPrimalRandomized (basis_PairRedPrimal);
-      BMat basis_LLL (basis_PairRedPrimal);
-      BMat basis_PairRedPrimal_LLL (basis_PairRedPrimal);
-      BMat basis_PairRedPrimalRandomized_LLL (basis_PairRedPrimal);
-      BMat basis_LLLNTL (basis_PairRedPrimal);
-      BMat basis_PairRedPrimal_LLLNTL (basis_PairRedPrimal);
-      BMat basis_PairRedPrimalRandomized_LLLNTL (basis_PairRedPrimal);
-      //BMat basis_LLLNTL_Exact (basis_PairRedPrimal);
-      BMat basis_BKZNTL (basis_PairRedPrimal);
-      BMat basis_PairRedPrimal_BKZNTL (basis_PairRedPrimal);
-      BMat basis_PairRedPrimalRandomized_BKZNTL (basis_PairRedPrimal);
-      BMat basis_BB_Only (basis_PairRedPrimal);
-      BMat basis_BB_Classic (basis_PairRedPrimal);
-      BMat basis_BB_BKZ (basis_PairRedPrimal);
-
-      IntLatticeBasis lattice_PairRedPrimal (basis_PairRedPrimal,dimension);
-      IntLatticeBasis lattice_PairRedPrimalRandomized (basis_PairRedPrimalRandomized,dimension);
-      IntLatticeBasis lattice_LLL (basis_LLL, dimension);
-      IntLatticeBasis lattice_PairRedPrimal_LLL (basis_PairRedPrimal_LLL, dimension);
-      IntLatticeBasis lattice_PairRedPrimalRandomized_LLL (basis_PairRedPrimalRandomized_LLL, dimension);
-      IntLatticeBasis lattice_LLLNTL (basis_LLLNTL,dimension);
-      IntLatticeBasis lattice_PairRedPrimal_LLLNTL (basis_PairRedPrimal_LLLNTL,dimension);
-      IntLatticeBasis lattice_PairRedPrimalRandomized_LLLNTL (basis_PairRedPrimalRandomized_LLLNTL,dimension);
-      //IntLatticeBasis lattice_LLLNTL_Exact (basis_LLLNTL_Exact,dimension);
-      IntLatticeBasis lattice_BKZNTL (basis_BKZNTL,dimension);
-      IntLatticeBasis lattice_PairRedPrimal_BKZNTL (basis_PairRedPrimal_BKZNTL,dimension);
-      IntLatticeBasis lattice_PairRedPrimalRandomized_BKZNTL (basis_PairRedPrimalRandomized_BKZNTL,dimension);
-      IntLatticeBasis lattice_BB_Only (basis_BB_Only,dimension);
-      IntLatticeBasis lattice_BB_Classic (basis_BB_Classic,dimension);
-      IntLatticeBasis lattice_BB_BKZ (basis_BB_BKZ, dimension);
-
-
-      lattice_PairRedPrimal.setNegativeNorm(true);
-      lattice_PairRedPrimal.updateVecNorm();
-      lattice_PairRedPrimal.sort(0);
-      NScal initialShortestVectorLength = lattice_PairRedPrimal.getVecNorm(0);
-      length_Initial [iteration] = initialShortestVectorLength;
-
-      if (printMatricesDetails) {
-        cout << "\n*** Initial basis ***" << endl;
-        cout << "det = " << det << endl;
-        cout << "Shortest vector = " << initialShortestVectorLength << endl;
-        lattice_PairRedPrimal.write();
-      }
-
-      Reducer reducer_PairRedPrimal (lattice_PairRedPrimal);
-      Reducer reducer_PairRedPrimalRandomized (lattice_PairRedPrimalRandomized);
-      Reducer reducer_LLL (lattice_LLL);
-      Reducer reducer_PairRedPrimal_LLL (lattice_PairRedPrimal_LLL);
-      Reducer reducer_PairRedPrimalRandomized_LLL (lattice_PairRedPrimalRandomized_LLL);
-      Reducer reducer_LLLNTL (lattice_LLLNTL);
-      Reducer reducer_PairRedPrimal_LLLNTL (lattice_PairRedPrimal_LLLNTL);
-      Reducer reducer_PairRedPrimalRandomized_LLLNTL (lattice_PairRedPrimalRandomized_LLLNTL);
-      //Reducer reducer_LLLNTL_Exact (lattice_LLLNTL_Exact);
-      Reducer reducer_BKZNTL (lattice_BKZNTL);
-      Reducer reducer_PairRedPrimal_BKZNTL (lattice_PairRedPrimal_BKZNTL);
-      Reducer reducer_PairRedPrimalRandomized_BKZNTL (lattice_PairRedPrimalRandomized_BKZNTL);
-      Reducer reducer_BB_Only (lattice_BB_Only);
-      Reducer reducer_BB_Classic (lattice_BB_Classic);
-      Reducer reducer_BB_BKZ (lattice_BB_BKZ);
-
-
-
-
-
-      //------------------------------------------------------------------------------------
-      // Pairwise reduction in primal basis only
-      //------------------------------------------------------------------------------------
-
-      clock_t begin_PairRedPrimal = clock();
-      reducer_PairRedPrimal.preRedDieterPrimalOnly(d);
-      clock_t end_PairRedPrimal = clock();
-
-      lattice_PairRedPrimal.setNegativeNorm(true);
-      lattice_PairRedPrimal.updateVecNorm();
-      lattice_PairRedPrimal.sort(0);
-
-      if (printMatricesDetails) {
-        cout << "*** Pairwise reduction in primal basis only ***" << endl;
-        cout << "Shortest vector = ";
-        cout << lattice_PairRedPrimal.getVecNorm(0) << endl;
-        lattice_PairRedPrimal.write();
-      }
-      
-
-      //------------------------------------------------------------------------------------
-      // Randomized pairwise reduction in primal basis only
-      //------------------------------------------------------------------------------------
-
-      clock_t begin_PairRedPrimalRandomized = clock();
-      reducer_PairRedPrimalRandomized.preRedDieterPrimalOnlyRandomized(d, seed_dieter);
-      clock_t end_PairRedPrimalRandomized = clock();
-
-      lattice_PairRedPrimalRandomized.setNegativeNorm(true);
-      lattice_PairRedPrimalRandomized.updateVecNorm();
-      lattice_PairRedPrimalRandomized.sort(0);
-
-      if (printMatricesDetails) {
-        cout << "*** Randomized pairwise reduction in primal basis only ***" << endl;
-        cout << "Shortest vector = ";
-        cout << lattice_PairRedPrimalRandomized.getVecNorm(0) << endl;
-        lattice_PairRedPrimalRandomized.write();
-      }
->>>>>>> dd5a8d07
-
-    NScal length_Branch_n_Bound [maxIteration][Interval_dim];
-
-
-
-
-<<<<<<< HEAD
-   // test compteur
-   int compteur = 0;
+   double timing_PairRedPrimal [maxIteration][Interval_dim];
+   double timing_PairRedPrimalRandomized [maxIteration][Interval_dim];
+
+   double timing_LLL [maxIteration][Interval_dim];
+   double timing_LLL_PairRedPrimal [maxIteration][Interval_dim];
+   double timing_LLL_PostPairRedPrimal [maxIteration][Interval_dim];
+   double timing_LLL_PairRedPrimalRandomized [maxIteration][Interval_dim];
+   double timing_LLL_PostPairRedPrimalRandomized [maxIteration][Interval_dim];
+
+   double timing_LLLNTL [maxIteration][Interval_dim];
+   double timing_LLLNTL_PairRedPrimal [maxIteration][Interval_dim];
+   double timing_LLLNTL_PostPairRedPrimal [maxIteration][Interval_dim];
+   double timing_LLLNTL_PairRedPrimalRandomized [maxIteration][Interval_dim];
+   double timing_LLLNTL_PostPairRedPrimalRandomized [maxIteration][Interval_dim];
+
+   //double timing_LLL_NTL_Exact [maxIteration][Interval_dim];
+   double timing_BB_Only [maxIteration][Interval_dim];
+   double timing_BB_Classic1 [maxIteration][Interval_dim];
+   double timing_BB_Classic2 [maxIteration][Interval_dim];
+   double timing_BB_BKZ1 [maxIteration][Interval_dim];
+   double timing_BB_BKZ2 [maxIteration][Interval_dim];
+
+   double timing_BKZNTL [maxIteration][Interval_dim];
+   double timing_BKZNTL_PairRedPrimal [maxIteration][Interval_dim];
+   double timing_BKZNTL_PostPairRedPrimal [maxIteration][Interval_dim];
+   double timing_BKZNTL_PairRedPrimalRandomized [maxIteration][Interval_dim];
+   double timing_BKZNTL_PostPairRedPrimalRandomized [maxIteration][Interval_dim];
+
+   double timing_Branch_n_Bound [maxIteration][Interval_dim];
+
+
+   NScal length_Initial [maxIteration][Interval_dim];
+   NScal length_PairRedPrimal [maxIteration][Interval_dim];
+   NScal length_PairRedPrimalRandomized [maxIteration][Interval_dim];
+
+   NScal length_LLL [maxIteration][Interval_dim];
+   NScal length_LLL_PostPairRedPrimal [maxIteration][Interval_dim];
+   NScal length_LLL_PostPairRedPrimalRandomized [maxIteration][Interval_dim];
+
+   NScal length_LLLNTL [maxIteration][Interval_dim];
+   NScal length_LLLNTL_PostPairRedPrimal [maxIteration][Interval_dim];
+   NScal length_LLLNTL_PostPairRedPrimalRandomized [maxIteration][Interval_dim];
+
+   NScal length_BB_Only [maxIteration][Interval_dim];
+   NScal length_BB_Classic [maxIteration][Interval_dim];
+   NScal length_BB_BKZ [maxIteration][Interval_dim];
+
+   //NScal length_LLL_NTL_Exact [maxIteration][Interval_dim];
+
+   NScal length_BKZNTL [maxIteration][Interval_dim];
+   NScal length_BKZNTL_PostPairRedPrimal [maxIteration][Interval_dim];
+   NScal length_BKZNTL_PostPairRedPrimalRandomized [maxIteration][Interval_dim];
+
    for (int dimension = MinDimension; dimension < MaxDimension; dimension++){
 
-      int idx = dimension - MinDimension; // Stock the indices for table
-
-
       for (int iteration = 0; iteration < maxIteration; iteration++){
+
 
          int seed = (iteration+1) * (iteration+1) * 123456789 * dimension;
          int seed_dieter = (iteration+1) * dimension * 12342;
          //int seed = (int) (iteration+1) * 12345 * time(NULL);
 
+         int idx = dimension - MinDimension; // Stock the indices for table
+
          // We create copies of the same basis
          BMat basis_PairRedPrimal (dimension, dimension);
          ZZ det;
-         RandomMatrix(basis_PairRedPrimal, det, min, max,seed);
+         RandomMatrix(basis_PairRedPrimal, det, min, max, seed);
 
 
          BMat basis_PairRedPrimalRandomized (basis_PairRedPrimal);
@@ -373,7 +225,9 @@
          BMat basis_BKZNTL (basis_PairRedPrimal);
          BMat basis_PairRedPrimal_BKZNTL (basis_PairRedPrimal);
          BMat basis_PairRedPrimalRandomized_BKZNTL (basis_PairRedPrimal);
-         BMat basis_Branch_n_Bound (basis_PairRedPrimal);
+         BMat basis_BB_Only (basis_PairRedPrimal);
+         BMat basis_BB_Classic (basis_PairRedPrimal);
+         BMat basis_BB_BKZ (basis_PairRedPrimal);
 
          IntLatticeBasis lattice_PairRedPrimal (basis_PairRedPrimal,dimension);
          IntLatticeBasis lattice_PairRedPrimalRandomized (basis_PairRedPrimalRandomized,dimension);
@@ -387,13 +241,16 @@
          IntLatticeBasis lattice_BKZNTL (basis_BKZNTL,dimension);
          IntLatticeBasis lattice_PairRedPrimal_BKZNTL (basis_PairRedPrimal_BKZNTL,dimension);
          IntLatticeBasis lattice_PairRedPrimalRandomized_BKZNTL (basis_PairRedPrimalRandomized_BKZNTL,dimension);
-         IntLatticeBasis lattice_Branch_n_Bound (basis_Branch_n_Bound,dimension);
+         IntLatticeBasis lattice_BB_Only (basis_BB_Only,dimension);
+         IntLatticeBasis lattice_BB_Classic (basis_BB_Classic,dimension);
+         IntLatticeBasis lattice_BB_BKZ (basis_BB_BKZ, dimension);
+
 
          lattice_PairRedPrimal.setNegativeNorm(true);
          lattice_PairRedPrimal.updateVecNorm();
          lattice_PairRedPrimal.sort(0);
          NScal initialShortestVectorLength = lattice_PairRedPrimal.getVecNorm(0);
-         //length_Initial [iteration][dimension] = initialShortestVectorLength;
+         length_Initial [iteration][idx] = initialShortestVectorLength;
 
          if (printMatricesDetails) {
            cout << "\n*** Initial basis ***" << endl;
@@ -414,7 +271,9 @@
          Reducer reducer_BKZNTL (lattice_BKZNTL);
          Reducer reducer_PairRedPrimal_BKZNTL (lattice_PairRedPrimal_BKZNTL);
          Reducer reducer_PairRedPrimalRandomized_BKZNTL (lattice_PairRedPrimalRandomized_BKZNTL);
-         Reducer reducer_Branch_n_Bound (lattice_Branch_n_Bound);
+         Reducer reducer_BB_Only (lattice_BB_Only);
+         Reducer reducer_BB_Classic (lattice_BB_Classic);
+         Reducer reducer_BB_BKZ (lattice_BB_BKZ);
 
 
          //------------------------------------------------------------------------------------
@@ -457,7 +316,6 @@
            lattice_PairRedPrimalRandomized.write();
          }
 
-
          //------------------------------------------------------------------------------------
          // LLL Richard
          //------------------------------------------------------------------------------------
@@ -475,6 +333,7 @@
            cout << "Shortest vector = " << lattice_LLL.getVecNorm(0) << endl;
            lattice_LLL.write();
          }
+
          ++show_progress;
 
          //------------------------------------------------------------------------------------
@@ -488,8 +347,6 @@
          lattice_PairRedPrimal_LLL.setNegativeNorm(true);
          lattice_PairRedPrimal_LLL.updateVecNorm();
          lattice_PairRedPrimal_LLL.sort(0);
-
-         NScal intermediateLength = lattice_PairRedPrimal_LLL.getVecNorm(0);
 
          clock_t begin_PairRedPrimal_LLL2 = clock();
          reducer_PairRedPrimal_LLL.redLLL(delta, maxcpt, dimension);
@@ -504,55 +361,6 @@
            cout << "Shortest vector = " << lattice_PairRedPrimal_LLL.getVecNorm(0) << endl;
            lattice_PairRedPrimal_LLL.write();
          }
-=======
-      if (printMatricesDetails) {
-        cout << "*** LLL only ***" << endl;
-        cout << "Shortest vector = " << lattice_LLL.getVecNorm(0) << endl;
-        lattice_LLL.write();
-      }
-      
-
-      //------------------------------------------------------------------------------------
-      // Pairwise reduction (in primal basis only) and then LLL Richard
-      //------------------------------------------------------------------------------------
-
-      clock_t begin_PairRedPrimal_LLL1 = clock();
-      reducer_PairRedPrimal_LLL.preRedDieterPrimalOnly(d);
-      clock_t end_PairRedPrimal_LLL1 = clock();
-
-      lattice_PairRedPrimal_LLL.setNegativeNorm(true);
-      lattice_PairRedPrimal_LLL.updateVecNorm();
-      lattice_PairRedPrimal_LLL.sort(0);
-
-      NScal intermediateLength = lattice_PairRedPrimal_LLL.getVecNorm(0);
-
-      clock_t begin_PairRedPrimal_LLL2 = clock();
-      reducer_PairRedPrimal_LLL.redLLL(delta, maxcpt, dimension);
-      clock_t end_PairRedPrimal_LLL2 = clock();
-
-      lattice_PairRedPrimal_LLL.setNegativeNorm(true);
-      lattice_PairRedPrimal_LLL.updateVecNorm();
-      lattice_PairRedPrimal_LLL.sort(0);
-
-      if (printMatricesDetails){
-        cout << "*** Pairwise reduction in primal and LLL ***" << endl;
-        cout << "Shortest vector = " << lattice_PairRedPrimal_LLL.getVecNorm(0) << endl;
-        lattice_PairRedPrimal_LLL.write();
-      }
-
-
-      //------------------------------------------------------------------------------------
-      // Randomized pairwise reduction (in primal basis only) and then LLL Richard
-      //------------------------------------------------------------------------------------
-
-      clock_t begin_PairRedPrimalRandomized_LLL1 = clock();
-      reducer_PairRedPrimalRandomized_LLL.preRedDieterPrimalOnlyRandomized(d, seed_dieter);
-      clock_t end_PairRedPrimalRandomized_LLL1 = clock();
-
-      lattice_PairRedPrimalRandomized_LLL.setNegativeNorm(true);
-      lattice_PairRedPrimalRandomized_LLL.updateVecNorm();
-      lattice_PairRedPrimalRandomized_LLL.sort(0);
->>>>>>> dd5a8d07
 
 
          //------------------------------------------------------------------------------------
@@ -563,22 +371,11 @@
          reducer_PairRedPrimalRandomized_LLL.preRedDieterPrimalOnlyRandomized(d, seed_dieter);
          clock_t end_PairRedPrimalRandomized_LLL1 = clock();
 
-<<<<<<< HEAD
          lattice_PairRedPrimalRandomized_LLL.setNegativeNorm(true);
          lattice_PairRedPrimalRandomized_LLL.updateVecNorm();
          lattice_PairRedPrimalRandomized_LLL.sort(0);
 
-         NScal intermediateLengthRandomized_LLL = lattice_PairRedPrimalRandomized_LLL.getVecNorm(0);
-=======
-      if (printMatricesDetails){
-        cout << "*** Randomized pairwise reduction in primal and LLL ***" << endl;
-        cout << "Shortest vector = " << lattice_PairRedPrimalRandomized_LLL.getVecNorm(0) << endl;
-        lattice_PairRedPrimalRandomized_LLL.write();
-      }
-
-      ++show_progress;
-      
->>>>>>> dd5a8d07
+         ++show_progress;
 
          clock_t begin_PairRedPrimalRandomized_LLL2 = clock();
          reducer_PairRedPrimalRandomized_LLL.redLLL(delta, maxcpt, dimension);
@@ -588,15 +385,12 @@
          lattice_PairRedPrimalRandomized_LLL.updateVecNorm();
          lattice_PairRedPrimalRandomized_LLL.sort(0);
 
-         if (intermediateLengthRandomized_LLL < lattice_PairRedPrimalRandomized_LLL.getVecNorm(0))
-           compteur++;
 
          if (printMatricesDetails){
            cout << "*** Randomized pairwise reduction in primal and LLL ***" << endl;
            cout << "Shortest vector = " << lattice_PairRedPrimalRandomized_LLL.getVecNorm(0) << endl;
            lattice_PairRedPrimalRandomized_LLL.write();
          }
-         ++show_progress;
 
          //------------------------------------------------------------------------------------
          // LLL NTL reduction (floating point version = proxy)
@@ -655,39 +449,27 @@
          reducer_PairRedPrimalRandomized_LLLNTL.preRedDieterPrimalOnlyRandomized(d, seed_dieter);
          clock_t end_PairRedPrimalRandomized_LLLNTL1 = clock();
 
-<<<<<<< HEAD
+
          lattice_PairRedPrimalRandomized_LLLNTL.setNegativeNorm(true);
          lattice_PairRedPrimalRandomized_LLLNTL.updateVecNorm();
          lattice_PairRedPrimalRandomized_LLLNTL.sort(0);
 
-         NScal intermediateLengthRandomized_LLLNTL = lattice_PairRedPrimalRandomized_LLLNTL.getVecNorm(0);
-
          clock_t begin_PairRedPrimalRandomized_LLLNTL2 = clock();
          reducer_PairRedPrimalRandomized_LLLNTL.redLLLNTLProxy(delta);
          clock_t end_PairRedPrimalRandomized_LLLNTL2 = clock();
-=======
-      if (printMatricesDetails){
-        cout << "*** Randomized pairwise reduction in primal and LLL NTL ***" << endl;
-        cout << "Shortest vector = " << lattice_PairRedPrimalRandomized_LLLNTL.getVecNorm(0) << endl;
-        lattice_PairRedPrimalRandomized_LLLNTL.write();
-      }
-
-      ++show_progress;
-
->>>>>>> dd5a8d07
 
          lattice_PairRedPrimalRandomized_LLLNTL.setNegativeNorm(true);
          lattice_PairRedPrimalRandomized_LLLNTL.updateVecNorm();
          lattice_PairRedPrimalRandomized_LLLNTL.sort(0);
 
-         if (intermediateLengthRandomized_LLLNTL < lattice_PairRedPrimalRandomized_LLLNTL.getVecNorm(0))
-           compteur++;
-
          if (printMatricesDetails){
-           cout << "*** Randomized pairwise reduction in primal and LLL NTL ***" << endl;
-           cout << "Shortest vector = " << lattice_PairRedPrimalRandomized_LLLNTL.getVecNorm(0) << endl;
-           lattice_PairRedPrimalRandomized_LLLNTL.write();
-         }
+            cout << "*** Randomized pairwise reduction in primal and LLL NTL ***" << endl;
+            cout << "Shortest vector = " << lattice_PairRedPrimalRandomized_LLLNTL.getVecNorm(0) << endl;
+            lattice_PairRedPrimalRandomized_LLLNTL.write();
+         }
+
+         ++show_progress;
+
 
 
          //------------------------------------------------------------------------------------
@@ -728,7 +510,6 @@
            lattice_BKZNTL.write();
          }
 
-
          //------------------------------------------------------------------------------------
          // Pairwise reduction (in primal basis only) and then BKZ NTL proxy
          //------------------------------------------------------------------------------------
@@ -758,6 +539,10 @@
            lattice_PairRedPrimal_BKZNTL.write();
          }
 
+         lattice_PairRedPrimal_BKZNTL.setNegativeNorm(true);
+         lattice_PairRedPrimal_BKZNTL.updateVecNorm();
+         lattice_PairRedPrimal_BKZNTL.sort(0);
+
 
          //------------------------------------------------------------------------------------
          // Randomized pairwise reduction (in primal basis only) and then BKZ NTL proxy
@@ -771,110 +556,69 @@
          lattice_PairRedPrimalRandomized_BKZNTL.updateVecNorm();
          lattice_PairRedPrimalRandomized_BKZNTL.sort(0);
 
-<<<<<<< HEAD
          NScal intermediateLengthRandomized_BKZNTL = lattice_PairRedPrimalRandomized_BKZNTL.getVecNorm(0);
 
          clock_t begin_PairRedPrimalRandomized_BKZNTL2 = clock();
          reducer_PairRedPrimalRandomized_BKZNTL.redBKZ(delta, blocksize);
          clock_t end_PairRedPrimalRandomized_BKZNTL2 = clock();
-=======
-      if (printMatricesDetails){
-        cout << "*** Randomized pairwise reduction in primal and BKZ NTL ***" << endl;
-        cout << "Shortest vector = " << lattice_PairRedPrimalRandomized_BKZNTL.getVecNorm(0) << endl;
-        lattice_PairRedPrimalRandomized_BKZNTL.write();
-      }
-
-      ++show_progress;
->>>>>>> dd5a8d07
+         if (printMatricesDetails){
+            cout << "*** Randomized pairwise reduction in primal and BKZ NTL ***" << endl;
+            cout << "Shortest vector = " << lattice_PairRedPrimalRandomized_BKZNTL.getVecNorm(0) << endl;
+            lattice_PairRedPrimalRandomized_BKZNTL.write();
+         }
+
 
          lattice_PairRedPrimalRandomized_BKZNTL.setNegativeNorm(true);
          lattice_PairRedPrimalRandomized_BKZNTL.updateVecNorm();
          lattice_PairRedPrimalRandomized_BKZNTL.sort(0);
 
-<<<<<<< HEAD
-         if (intermediateLengthRandomized_BKZNTL < lattice_PairRedPrimalRandomized_BKZNTL.getVecNorm(0))
-           compteur++;
-
-         if (printMatricesDetails){
-           cout << "*** Randomized pairwise reduction in primal and BKZ NTL ***" << endl;
-           cout << "Shortest vector = " << lattice_PairRedPrimalRandomized_BKZNTL.getVecNorm(0) << endl;
-           lattice_PairRedPrimalRandomized_BKZNTL.write();
-         }
+         //------------------------------------------------------------------------------------
+         // Branch and Bound Only
+         //------------------------------------------------------------------------------------
+         clock_t begin_BB_Only = clock();
+         reducer_BB_Only.shortestVector(L2NORM);
+         clock_t end_BB_Only = clock();
+
+         lattice_BB_Only.setNegativeNorm(true);
+         lattice_BB_Only.updateVecNorm();
+         lattice_BB_Only.sort(0);
+
          ++show_progress;
 
-=======
-      //------------------------------------------------------------------------------------
-      // Branch and Bound Only
-      //------------------------------------------------------------------------------------
-      clock_t begin_BB_Only = clock();
-      reducer_BB_Only.shortestVector(L2NORM);
-      clock_t end_BB_Only = clock();
-
-      lattice_BB_Only.setNegativeNorm(true);
-      lattice_BB_Only.updateVecNorm();
-      lattice_BB_Only.sort(0);
-
-      ++show_progress;
-
-
-      //------------------------------------------------------------------------------------
-      // Branch and Bound classic
-      //------------------------------------------------------------------------------------
-
-      // usual pre reduction heuristics
-      clock_t begin_BB_Classic1 = clock();
-      reducer_BB_Classic.preRedDieterPrimalOnly(d);
-      reducer_BB_Classic.redLLL(delta, maxcpt, dimension);
-      clock_t end_BB_Classic1 = clock();
-
-      clock_t begin_BB_Classic2 = clock();
-      reducer_BB_Classic.shortestVector(L2NORM);
-      clock_t end_BB_Classic2 = clock();
-
-      lattice_BB_Classic.setNegativeNorm(true);
-      lattice_BB_Classic.updateVecNorm();
-      lattice_BB_Classic.sort(0);
-      
-
-      //------------------------------------------------------------------------------------
-      // Branch and Bound post BKZ
-      //------------------------------------------------------------------------------------
-
-      clock_t begin_BB_BKZ1 = clock();
-      reducer_BB_BKZ.redBKZ(delta, blocksize);
-      clock_t end_BB_BKZ1 = clock();
-
-      clock_t begin_BB_BKZ2 = clock();
-      reducer_BB_BKZ.shortestVector(L2NORM);
-      clock_t end_BB_BKZ2 = clock();
-
-      lattice_BB_BKZ.setNegativeNorm(true);
-      lattice_BB_BKZ.updateVecNorm();
-      lattice_BB_BKZ.sort(0);
-
-      ++show_progress;
->>>>>>> dd5a8d07
+         //------------------------------------------------------------------------------------
+         // Branch and Bound classic
+         //------------------------------------------------------------------------------------
+
+         // usual pre reduction heuristics
+         clock_t begin_BB_Classic1 = clock();
+         reducer_BB_Classic.preRedDieterPrimalOnly(d);
+         reducer_BB_Classic.redLLL(delta, maxcpt, dimension);
+         clock_t end_BB_Classic1 = clock();
+
+         clock_t begin_BB_Classic2 = clock();
+         reducer_BB_Classic.shortestVector(L2NORM);
+         clock_t end_BB_Classic2 = clock();
+
+         lattice_BB_Classic.setNegativeNorm(true);
+         lattice_BB_Classic.updateVecNorm();
+         lattice_BB_Classic.sort(0);
+
 
          //------------------------------------------------------------------------------------
          // Branch and Bound post BKZ
          //------------------------------------------------------------------------------------
-         reducer_Branch_n_Bound.redBKZ(delta, blocksize);
-
-         clock_t begin_Branch_n_Bound = clock();
-         reducer_Branch_n_Bound.shortestVector(L2NORM);
-         clock_t end_Branch_n_Bound = clock();
-
-<<<<<<< HEAD
-         lattice_Branch_n_Bound.setNegativeNorm(true);
-         lattice_Branch_n_Bound.updateVecNorm();
-         lattice_Branch_n_Bound.sort(0);
-         ++show_progress;
-=======
-
-      //------------------------------------------------------------------------------------
-      // timing updating
-      //------------------------------------------------------------------------------------
->>>>>>> dd5a8d07
+
+         clock_t begin_BB_BKZ1 = clock();
+         reducer_BB_BKZ.redBKZ(delta, blocksize);
+         clock_t end_BB_BKZ1 = clock();
+
+         clock_t begin_BB_BKZ2 = clock();
+         reducer_BB_BKZ.shortestVector(L2NORM);
+         clock_t end_BB_BKZ2 = clock();
+
+         lattice_BB_BKZ.setNegativeNorm(true);
+         lattice_BB_BKZ.updateVecNorm();
+         lattice_BB_BKZ.sort(0);
 
 
          //------------------------------------------------------------------------------------
@@ -882,29 +626,8 @@
          //------------------------------------------------------------------------------------
 
 
-<<<<<<< HEAD
          double runningTime_PairRedPrimal = double (end_PairRedPrimal - begin_PairRedPrimal) / CLOCKS_PER_SEC;
          double runningTime_PairRedPrimalRandomized = double (end_PairRedPrimalRandomized - begin_PairRedPrimalRandomized) / CLOCKS_PER_SEC;
-=======
-      double runningTime_LLLNTL = double(end_LLLNTL - begin_LLLNTL) / CLOCKS_PER_SEC;
-      double runningTime_LLLNTL_PairRedPrimal = double(end_PairRedPrimal_LLLNTL1 - begin_PairRedPrimal_LLLNTL1) / CLOCKS_PER_SEC;
-      double runningTime_LLLNTL_PostPairRedPrimal = double (end_PairRedPrimal_LLLNTL2 - begin_PairRedPrimal_LLLNTL2) / CLOCKS_PER_SEC;
-      double runningTime_LLLNTL_PairRedPrimalRandomized = double(end_PairRedPrimalRandomized_LLLNTL1 - begin_PairRedPrimalRandomized_LLLNTL1) / CLOCKS_PER_SEC;
-      double runningTime_LLLNTL_PostPairRedPrimalRandomized = double (end_PairRedPrimalRandomized_LLLNTL2 - begin_PairRedPrimalRandomized_LLLNTL2) / CLOCKS_PER_SEC;
-      //double runningTime_LLLNTL_Exact = double(end_LLLNTL_Exact - begin_LLLNTL_Exact) / CLOCKS_PER_SEC;
-
-      double runningTime_BKZNTL = double (end_BKZNTL - begin_BKZNTL) / CLOCKS_PER_SEC;
-      double runningTime_BKZNTL_PairRedPrimal = double(end_PairRedPrimal_BKZNTL1 - begin_PairRedPrimal_BKZNTL1) / CLOCKS_PER_SEC;
-      double runningTime_BKZNTL_PostPairRedPrimal = double (end_PairRedPrimal_BKZNTL2 - begin_PairRedPrimal_BKZNTL2) / CLOCKS_PER_SEC;
-      double runningTime_BKZNTL_PairRedPrimalRandomized = double(end_PairRedPrimalRandomized_BKZNTL1 - begin_PairRedPrimalRandomized_BKZNTL1) / CLOCKS_PER_SEC;
-      double runningTime_BKZNTL_PostPairRedPrimalRandomized = double (end_PairRedPrimalRandomized_BKZNTL2 - begin_PairRedPrimalRandomized_BKZNTL2) / CLOCKS_PER_SEC;
-
-      double runningTime_BB_Only = double (end_BB_Only - begin_BB_Only) / CLOCKS_PER_SEC;
-      double runningTime_BB_Classic1 = double (end_BB_Classic1 - begin_BB_Classic1) / CLOCKS_PER_SEC;
-      double runningTime_BB_Classic2 = double (end_BB_Classic2 - begin_BB_Classic2) / CLOCKS_PER_SEC;
-      double runningTime_BB_BKZ1 = double (end_BB_BKZ1 - begin_BB_BKZ1) / CLOCKS_PER_SEC;
-      double runningTime_BB_BKZ2 = double (end_BB_BKZ2 - begin_BB_BKZ2) / CLOCKS_PER_SEC;
->>>>>>> dd5a8d07
 
          double runningTime_LLL = double(end_LLL - begin_LLL) / CLOCKS_PER_SEC;
          double runningTime_LLL_PairRedPrimal = double(end_PairRedPrimal_LLL1 - begin_PairRedPrimal_LLL1) / CLOCKS_PER_SEC;
@@ -918,12 +641,18 @@
          double runningTime_LLLNTL_PairRedPrimalRandomized = double(end_PairRedPrimalRandomized_LLLNTL1 - begin_PairRedPrimalRandomized_LLLNTL1) / CLOCKS_PER_SEC;
          double runningTime_LLLNTL_PostPairRedPrimalRandomized = double (end_PairRedPrimalRandomized_LLLNTL2 - begin_PairRedPrimalRandomized_LLLNTL2) / CLOCKS_PER_SEC;
          //double runningTime_LLLNTL_Exact = double(end_LLLNTL_Exact - begin_LLLNTL_Exact) / CLOCKS_PER_SEC;
+
          double runningTime_BKZNTL = double (end_BKZNTL - begin_BKZNTL) / CLOCKS_PER_SEC;
          double runningTime_BKZNTL_PairRedPrimal = double(end_PairRedPrimal_BKZNTL1 - begin_PairRedPrimal_BKZNTL1) / CLOCKS_PER_SEC;
          double runningTime_BKZNTL_PostPairRedPrimal = double (end_PairRedPrimal_BKZNTL2 - begin_PairRedPrimal_BKZNTL2) / CLOCKS_PER_SEC;
          double runningTime_BKZNTL_PairRedPrimalRandomized = double(end_PairRedPrimalRandomized_BKZNTL1 - begin_PairRedPrimalRandomized_BKZNTL1) / CLOCKS_PER_SEC;
          double runningTime_BKZNTL_PostPairRedPrimalRandomized = double (end_PairRedPrimalRandomized_BKZNTL2 - begin_PairRedPrimalRandomized_BKZNTL2) / CLOCKS_PER_SEC;
-         double runningTime_Branch_n_Bound = double (end_Branch_n_Bound - begin_Branch_n_Bound) / CLOCKS_PER_SEC;
+
+         double runningTime_BB_Only = double (end_BB_Only - begin_BB_Only) / CLOCKS_PER_SEC;
+         double runningTime_BB_Classic1 = double (end_BB_Classic1 - begin_BB_Classic1) / CLOCKS_PER_SEC;
+         double runningTime_BB_Classic2 = double (end_BB_Classic2 - begin_BB_Classic2) / CLOCKS_PER_SEC;
+         double runningTime_BB_BKZ1 = double (end_BB_BKZ1 - begin_BB_BKZ1) / CLOCKS_PER_SEC;
+         double runningTime_BB_BKZ2 = double (end_BB_BKZ2 - begin_BB_BKZ2) / CLOCKS_PER_SEC;
 
          //------------------------------------------------------------------------------------
          // timing and length arrays updating
@@ -951,15 +680,11 @@
          timing_BKZNTL_PairRedPrimalRandomized [iteration][idx] = runningTime_BKZNTL_PairRedPrimalRandomized;
          timing_BKZNTL_PostPairRedPrimalRandomized [iteration][idx] = runningTime_BKZNTL_PostPairRedPrimalRandomized;
 
-<<<<<<< HEAD
-         timing_Branch_n_Bound [iteration][idx] = runningTime_Branch_n_Bound;
-=======
-      timing_BB_Only [iteration] = runningTime_BB_Only;
-      timing_BB_Classic1 [iteration] = runningTime_BB_Classic1;
-      timing_BB_Classic2 [iteration] = runningTime_BB_Classic2;
-      timing_BB_BKZ1 [iteration] = runningTime_BB_BKZ1;
-      timing_BB_BKZ2 [iteration] = runningTime_BB_BKZ2;
->>>>>>> dd5a8d07
+         timing_BB_Only [iteration][idx] = runningTime_BB_Only;
+         timing_BB_Classic1 [iteration][idx] = runningTime_BB_Classic1;
+         timing_BB_Classic2 [iteration][idx] = runningTime_BB_Classic2;
+         timing_BB_BKZ1 [iteration][idx] = runningTime_BB_BKZ1;
+         timing_BB_BKZ2 [iteration][idx] = runningTime_BB_BKZ2;
 
 
          length_PairRedPrimal [iteration][idx] = lattice_PairRedPrimal.getVecNorm(0);
@@ -979,25 +704,21 @@
          length_BKZNTL_PostPairRedPrimal [iteration][idx] = lattice_PairRedPrimal_BKZNTL.getVecNorm(0);
          length_BKZNTL_PostPairRedPrimalRandomized [iteration][idx] = lattice_PairRedPrimalRandomized_BKZNTL.getVecNorm(0);
 
-         length_Branch_n_Bound [iteration][idx] = lattice_Branch_n_Bound.getVecNorm(0);
-
-<<<<<<< HEAD
-=======
-      length_BB_Only [iteration] = lattice_BB_Only.getVecNorm(0);
-      length_BB_Classic [iteration] = lattice_BB_Classic.getVecNorm(0);
-      length_BB_BKZ [iteration] = lattice_BB_BKZ.getVecNorm(0);
->>>>>>> dd5a8d07
+
+         length_BB_Only [iteration][idx] = lattice_BB_Only.getVecNorm(0);
+         length_BB_Classic [iteration][idx] = lattice_BB_Classic.getVecNorm(0);
+         length_BB_BKZ [iteration][idx] = lattice_BB_BKZ.getVecNorm(0);
 
       }
    } // end iteration loop over matrices of same dimension
 
+#ifdef PRINT_CONSOLE
 
    //------------------------------------------------------------------------------------
    // Results printing in console
    //------------------------------------------------------------------------------------
 
    // print parameters used
-    /*
    cout << "\n" << endl;
    cout << "epsilon = " << epsilon << endl;
    cout << "dimension = " << dimension << endl;
@@ -1071,26 +792,21 @@
    cout << "PairRedRandom+BKZNTL = " << conv<ZZ>(Average(length_BKZNTL_PostPairRedPrimalRandomized)) << endl;
    cout << endl;
 
-<<<<<<< HEAD
    cout << "             BB Only = " << conv<ZZ>(Average(length_BB_Only)) << endl;
    cout << "          BB Classic = " << conv<ZZ>(Average(length_BB_Classic)) << endl;
    cout << "              BB BKZ = " << conv<ZZ>(Average(length_BB_BKZ)) << endl;
-=======
-   cout << "BranchnBound postBZK = " << conv<ZZ>(Average(length_Branch_n_Bound)) << endl;
-
-   // à changer
-   cout << "compteur = " << compteur << endl;
->>>>>>> cc50254ffafdf9ace6f856583ec37ce15bbc3a76
+
 
    cout << "\n--------------------------------------------" << endl;
-     */
+
+#endif
 
 
    // UTILISATION DE R
    RInside R(argc, argv);              // create an embedded R instance
 
-    R["Mindimension"] = MinDimension;
-    R["Maxdimension"] = MaxDimension;
+   R["Mindimension"] = MinDimension;
+   R["Maxdimension"] = MaxDimension;
    R["dimension"] = Interval_dim;
    //R["timing_Initial"] = toRcppMatrix(timing_Initial, maxIteration);
    R["timing_PairRedPrimal"] = toRcppMatrix<double>(timing_PairRedPrimal, maxIteration);
@@ -1104,7 +820,7 @@
    R["timing_BKZNTL"] = toRcppMatrix<double>(timing_BKZNTL, maxIteration);
    R["timing_BKZNTL_PostPairRedPrimal"] = toRcppMatrix<double>(timing_BKZNTL_PostPairRedPrimal, maxIteration);
    R["timing_BKZNTL_PostPairRedPrimalRandomized"] = toRcppMatrix<double>(timing_BKZNTL_PostPairRedPrimalRandomized, maxIteration);
-   R["timing_Branch_n_Bound"] = toRcppMatrix<double>(timing_Branch_n_Bound, maxIteration);
+   R["timing_BB_Only"] = toRcppMatrix<double>(timing_BB_Only, maxIteration);
     //R["timing_LLLNTL"] = 4;
 
    /*std::string str =
@@ -1120,40 +836,39 @@
    R["outPath"] = outPath;
    R["outFile"] = outFile;
 
-    cout << "\n \n" << endl;
-
    // alternatively, by forcing a display we can plot to screen
-    string library = "library(ggplot2); ";
-    string build_data_frame =
-     "df <- data.frame(indice = seq(1:dimension),"
-        "PairRedPrimal=colMeans(timing_PairRedPrimal), "
-        "PairRedPrimalRandomized = colMeans(timing_PairRedPrimalRandomized),"
-        "LLL = colMeans(timing_LLL),"
-        "LLL_PostPairRedPrimal = colMeans(timing_LLL_PostPairRedPrimal),"
-        "LLL_PostPairRedPrimalRandomized = colMeans(timing_LLL_PostPairRedPrimalRandomized),"
-        "LLLNTL = colMeans(timing_LLLNTL),"
-        "LLLNTL_PostPairRedPrimal = colMeans(timing_LLLNTL_PostPairRedPrimal),"
-        "LLLNTL_PostPairRedPrimalRandomized = colMeans(timing_LLLNTL_PostPairRedPrimalRandomized),"
-        "BKZNTL = colMeans(timing_BKZNTL),"
-        "BKZNTL_PostPairRedPrimal = colMeans(timing_BKZNTL_PostPairRedPrimal),"
-        "BKZNTL_PostPairRedPrimalRandomized = colMeans(timing_BKZNTL_PostPairRedPrimalRandomized),"
-        "Branch_n_Bound = colMeans(timing_Branch_n_Bound));";
-
-      string build_plot =
-     "myPlot <- ggplot() + "
-        "geom_line(data=df, aes(x=indice, y=PairRedPrimal, color ='PairRedPrimal')) + "
-        "geom_line(data=df, aes(x=indice, y=PairRedPrimalRandomized, color ='PairRedPrimalRandomized')) +"
-        "geom_line(data=df, aes(x=indice, y=LLL, color ='LLL')) +"
-        "geom_line(data=df, aes(x=indice, y=LLL_PostPairRedPrimal, color ='LLL_PostPairRedPrimal')) +"
-        "geom_line(data=df, aes(x=indice, y=LLL_PostPairRedPrimalRandomized, color ='LLL_PostPairRedPrimalRandomized')) +"
-        "geom_line(data=df, aes(x=indice, y=LLLNTL, color ='LLLNTL')) +"
-        "geom_line(data=df, aes(x=indice, y=LLLNTL_PostPairRedPrimal, color ='LLLNTL_PostPairRedPrimal')) +"
-        "geom_line(data=df, aes(x=indice, y=LLLNTL_PostPairRedPrimalRandomized, color ='LLLNTL_PostPairRedPrimalRandomized')) +"
-        "geom_line(data=df, aes(x=indice, y=BKZNTL, color ='BKZNTL')) +"
-        "geom_line(data=df, aes(x=indice, y=BKZNTL_PostPairRedPrimal, color ='BKZNTL_PostPairRedPrimal')) +"
-        "geom_line(data=df, aes(x=indice, y=BKZNTL_PostPairRedPrimalRandomized, color ='BKZNTL_PostPairRedPrimalRandomized')) +"
-        "geom_line(data=df, aes(x=indice, y=Branch_n_Bound, color ='Branch_n_Bound')) +"
-        "labs(color='Legend text'); ";
+   string library = "library(ggplot2); ";
+   string build_data_frame =
+   "df <- data.frame(indice = seq(1:dimension),"
+     "PairRedPrimal=colMeans(timing_PairRedPrimal), "
+     "PairRedPrimalRandomized = colMeans(timing_PairRedPrimalRandomized),"
+     "LLL = colMeans(timing_LLL),"
+     "LLL_PostPairRedPrimal = colMeans(timing_LLL_PostPairRedPrimal),"
+     "LLL_PostPairRedPrimalRandomized = colMeans(timing_LLL_PostPairRedPrimalRandomized),"
+     "LLLNTL = colMeans(timing_LLLNTL),"
+     "LLLNTL_PostPairRedPrimal = colMeans(timing_LLLNTL_PostPairRedPrimal),"
+     "LLLNTL_PostPairRedPrimalRandomized = colMeans(timing_LLLNTL_PostPairRedPrimalRandomized),"
+     "BKZNTL = colMeans(timing_BKZNTL),"
+     "BKZNTL_PostPairRedPrimal = colMeans(timing_BKZNTL_PostPairRedPrimal),"
+     "BKZNTL_PostPairRedPrimalRandomized = colMeans(timing_BKZNTL_PostPairRedPrimalRandomized),"
+     "BB_Only = colMeans(timing_BB_Only)"
+     ");";
+
+   string build_plot =
+   "myPlot <- ggplot() + "
+     "geom_line(data=df, aes(x=indice, y=PairRedPrimal, color ='PairRedPrimal')) + "
+     "geom_line(data=df, aes(x=indice, y=PairRedPrimalRandomized, color ='PairRedPrimalRandomized')) +"
+     "geom_line(data=df, aes(x=indice, y=LLL, color ='LLL')) +"
+     "geom_line(data=df, aes(x=indice, y=LLL_PostPairRedPrimal, color ='LLL_PostPairRedPrimal')) +"
+     "geom_line(data=df, aes(x=indice, y=LLL_PostPairRedPrimalRandomized, color ='LLL_PostPairRedPrimalRandomized')) +"
+     "geom_line(data=df, aes(x=indice, y=LLLNTL, color ='LLLNTL')) +"
+     "geom_line(data=df, aes(x=indice, y=LLLNTL_PostPairRedPrimal, color ='LLLNTL_PostPairRedPrimal')) +"
+     "geom_line(data=df, aes(x=indice, y=LLLNTL_PostPairRedPrimalRandomized, color ='LLLNTL_PostPairRedPrimalRandomized')) +"
+     "geom_line(data=df, aes(x=indice, y=BKZNTL, color ='BKZNTL')) +"
+     "geom_line(data=df, aes(x=indice, y=BKZNTL_PostPairRedPrimal, color ='BKZNTL_PostPairRedPrimal')) +"
+     "geom_line(data=df, aes(x=indice, y=BKZNTL_PostPairRedPrimalRandomized, color ='BKZNTL_PostPairRedPrimalRandomized')) +"
+     "geom_line(data=df, aes(x=indice, y=BB_Only, color ='BB_Only')) +"
+     "labs(color='Legend text'); ";
 
 
    string print_plot =
