//
//  main.cpp
//  Lattice Tester
//
//  Created by Erwan Bourceret on 18/04/2017.
//  Copyright © 2017 DIRO. All rights reserved.
//


// select pre compiling options
//----------------------------------------------------------------------------------------

#define PRINT_CONSOLE

//----------------------------------------------------------------------------------------

#include <iostream>
#include <map>
#include <fstream>
#include <iterator>
#include <string>
#include <sstream>
#include <iomanip>
#include <time.h>

#include "latticetester/Util.h"
#include "latticetester/Basis.h"
#include "latticetester/Const.h"
#include "latticetester/Types.h"
#include "latticetester/IntFactor.h"
#include "latticetester/IntLattice.h"
#include "latticetester/Rank1Lattice.h"
#include "latticetester/IntLatticeBasis.h"
#include "latticetester/Reducer.h"
#include "latticetester/Types.h"

#include <NTL/tools.h>
#include <NTL/ctools.h>
#include <NTL/ZZ.h>
#include <NTL/ZZ_p.h>
#include "NTL/vec_ZZ.h"
#include "NTL/vec_ZZ_p.h"
#include <NTL/vec_vec_ZZ.h>
#include <NTL/vec_vec_ZZ_p.h>
#include <NTL/mat_ZZ.h>
#include <NTL/matrix.h>
#include <NTL/LLL.h>

#include <boost/numeric/ublas/matrix.hpp>
#include <boost/numeric/ublas/io.hpp>
#include <boost/progress.hpp>

#ifdef WITH_R
#include <RInside.h>
#endif

#include "SimpleMRG.h"

using namespace std;
using namespace NTL;
using namespace LatticeTester;

// projection parameters definition
//----------------------------------------------------------------------------------------

// if true the output is written in a .txt file
// if false the ouput is printed in the console
// via the std::outFile command
<<<<<<< HEAD
bool outFileRequested = true;
=======
bool outFileRequested = false;
ofstream realOutFile;
ostream & outFile = outFileRequested ? realOutFile.open("results.txt", std::ios::out), realOutFile : std::cout;

>>>>>>> 1c6f9737

// Use of the Dual
bool WITH_DUAL = false;

// ireration loop over the dimension of lattices
const int MinDimension = 25;
#ifdef PRINT_CONSOLE
const int MaxDimension = MinDimension + 1;
#else
const int MaxDimension = 12;
#endif


// order
const int order = 5;

// iteration loop over matrices of same dimension
const int maxIteration = 5;

// Epsilon
const long a = 999999;
const long b = 1000000;
const double delta = (double) a/b;
const double epsilon = 1.0 - delta;

const int maxcpt = 1000000; // for redLLL
const int d = 0; // for preRedDieter
const long blocksize = 10; // for BKZ insertions

// modulus
const ZZ modulusRNG = power_ZZ(2, 31) - 1;

const int Interval_dim = MaxDimension - MinDimension;

// still usefull ?
const int minCoeff = 40;
const int maxCoeff = 1000;


string names[] = {
   "PairRedPrimal",
   "PairRedPrimalRandomized",
   "LLL",
   "PairRedPrimal_LLL",
   "PairRedPrimalRandomized_LLL",
   "LLLNTL",
   "PairRedPrimal_LLLNTL",
   "PairRedPrimalRandomized_LLLNTL",
   "BKZNTL",
   "PairRedPrimal_BKZNTL",
   "PairRedPrimalRandomized_BKZNTL",
   //"BB_Only",
   "BB_Classic",
   "BB_BKZ"
   //"DIETER", //WARNING USE DIETER ONLY FOR DIM < 6
   //"MINKOWSKI"
   };

string names2[] = {
   "PairRedPrimal_LLL",
   "PairRedPrimalRandomized_LLL",
   "PairRedPrimal_LLLNTL",
   "PairRedPrimalRandomized_LLLNTL",
   "PairRedPrimal_BKZNTL",
   "PairRedPrimalRandomized_BKZNTL",
   "BB_Classic",
   "BB_BKZ"
   };



// functions used in main program
//----------------------------------------------------------------------------------------

#ifdef WITH_R
template <typename Type, unsigned long Size, unsigned long Size2>
Rcpp::NumericMatrix toRcppMatrix( const array<array<Type, Size>, Size2> array)
{

   Rcpp::NumericMatrix mat(maxIteration, Interval_dim);
   for (int i = 0; i<Size ; i++) {
      for (int j = 0; j<Size2; j++) {
         conv(mat(i,j), array[j][i]);
      }
   }
   return mat;
}
#endif

void RandomMatrix (mat_ZZ& A, ZZ& det, int min, int max, int seed){

   int dim = (int) A.NumRows() ;
   srand(seed);

   do{
       for (int i = 0; i < dim; i++){
           for (int j = 0; j < dim; j++)
               A[i][j] = min + (rand() % (int)(max - min + 1));
       }
       det = determinant(A);

   } while ( det == 0 );
}

template<typename Type, unsigned long Size>
Type mean(const array <Type, Size> array) {
   Type sum (0);
   for(unsigned int i = 0; i<Size; i++)
       sum += array[i];
   return sum / Size;
}

template<typename Type, unsigned long Size>
Type variance(const array <Type, Size> array) {
   Type sum (0);
   Type mean_tmp(mean(array));
   for(unsigned int i = 0; i<Size; i++)
       sum += (array[i] - mean_tmp) * (array[i] - mean_tmp);
   return sum / Size;
}




vec_ZZ canonicVector (int dimension, int i)
{
	vec_ZZ e;
	e.SetLength(dimension);
	e[i] = 1;

	return e;
}

vec_ZZ randomVector (int dimension, ZZ modulus, ZZ seed)
{
	vec_ZZ vector;
	vector.SetLength(dimension);
	SetSeed(seed);
	for (int i = 0; i < dimension; i++)
		vector[i] = RandomBnd(modulus);

	return vector;
}

mat_ZZ CreateRNGBasis (const ZZ modulus, const int order, const int dimension, ZZ seed)
{
	mat_ZZ basis;
	basis.SetDims(dimension,dimension);

	if (dimension < order+1) {
		// degenerate case: identity matrix only
		for (int i = 0; i < dimension; i++)
			basis[i][i] = 1;

	} else { //usual case

		// (a_i) coefficients
		vec_ZZ a;
		a = randomVector(order, modulus, seed);

		for (int i = 0; i < order; i++) {
			// left upper block
			basis[i][i] = 1;

			//right upper block
			vec_ZZ initialState;
			initialState = canonicVector(order, i);
			SimpleMRG myMRG (modulus, order, a, initialState);

			for (int l = order; l < dimension; l++)
				basis[i][l] = conv<ZZ>(myMRG.getNextValue());
		}

		// right lower block
		for (int i = order; i < dimension; i++)
			basis[i][i] = modulus;

	} // end if

	return basis;
}

mat_ZZ Dualize (const mat_ZZ V, const ZZ modulus, const int k)
{
	mat_ZZ W;
	W.SetDims(V.NumRows(), V.NumRows());

	transpose(W,-V);

	for (int i = 0; i < k; i++)
		W[i][i] = modulus;
	for (int i = k; i < V.NumRows(); i++)
		W[i][i] = 1;

	return W;
}

void reduce(Reducer & red, const string & name, const int & d){

}


bool reduce(Reducer & red, const string & name, const int & d, int & seed_dieter, const int & blocksize, const double & delta, const int maxcpt, int dimension){

   bool ok(true);
   //------------------------------------------------------------------------------------
   // Pairwise reduction in primal basis only
   //------------------------------------------------------------------------------------
   if(name == "PairRedPrimal" )
      red.preRedDieterPrimalOnly(d);

   //------------------------------------------------------------------------------------
   // Randomized pairwise reduction in primal basis only
   //------------------------------------------------------------------------------------
   if(name == "PairRedPrimalRandomized")
      red.preRedDieterPrimalOnlyRandomized(d, seed_dieter);

   //------------------------------------------------------------------------------------
   // LLL Richard
   //------------------------------------------------------------------------------------
   if(name == "LLL")
      red.redLLL(delta, maxcpt, dimension);


   //------------------------------------------------------------------------------------
   // Pairwise reduction (in primal basis only) and then LLL Richard
   //------------------------------------------------------------------------------------
   if(name == "PairRedPrimal_LLL")
      red.preRedDieterPrimalOnly(d);


   //------------------------------------------------------------------------------------
   // Randomized pairwise reduction (in primal basis only) and then LLL Richard
   //------------------------------------------------------------------------------------
   if(name == "PairRedPrimalRandomized_LLL")
      red.preRedDieterPrimalOnlyRandomized(d, seed_dieter);

   //------------------------------------------------------------------------------------
   // LLL NTL reduction (floating point version = proxy)
   //------------------------------------------------------------------------------------
   if(name == "LLLNTL")
      red.redLLLNTLProxy(delta);

   //------------------------------------------------------------------------------------
   // Pairwise reduction (in primal basis only) and then LLL NTL proxy
   //------------------------------------------------------------------------------------
   if(name == "PairRedPrimal_LLLNTL")
      red.preRedDieterPrimalOnly(d);

   //------------------------------------------------------------------------------------
   // Randomized pairwise reduction (in primal basis only) and then LLL NTL proxy
   //------------------------------------------------------------------------------------
   if(name == "PairRedPrimalRandomized_LLLNTL")
      red.preRedDieterPrimalOnlyRandomized(d, seed_dieter);


   //------------------------------------------------------------------------------------
   // LLL NTL Exact reduction only
   //------------------------------------------------------------------------------------
   //if(name == "LLLNTL_Exact")
   //   red.redLLLNTLExact(det2,a,b);


   //------------------------------------------------------------------------------------
   // BKZ NTL reduction
   //------------------------------------------------------------------------------------
   if(name=="BKZNTL")
      red.redBKZ(delta, blocksize);

   //------------------------------------------------------------------------------------
   // Pairwise reduction (in primal basis only) and then BKZ NTL proxy
   //------------------------------------------------------------------------------------
   if(name =="PairRedPrimal_BKZNTL")
      red.preRedDieterPrimalOnly(d);

   //------------------------------------------------------------------------------------
   // Randomized pairwise reduction (in primal basis only) and then BKZ NTL proxy
   //------------------------------------------------------------------------------------
   if(name =="PairRedPrimalRandomized_BKZNTL")
      red.preRedDieterPrimalOnlyRandomized(d, seed_dieter);

   //------------------------------------------------------------------------------------
   // Branch and Bound classic
   //------------------------------------------------------------------------------------
   if(name =="BB_Classic"){
      red.preRedDieterPrimalOnly(d);
      red.redLLL(delta, maxcpt, dimension);
   }

   //------------------------------------------------------------------------------------
   // Branch and Bound post BKZ
   //------------------------------------------------------------------------------------
   if(name =="BB_BKZ")
      red.redBKZ(delta, blocksize);

   //------------------------------------------------------------------------------------
   // Dieter Method
   //------------------------------------------------------------------------------------
   //if(name == "DIETER" && WITH_DUAL)
      //red.shortestVectorDieter(L2NORM);

   //------------------------------------------------------------------------------------
   // Minkowski reduction
   //------------------------------------------------------------------------------------
   if(name == "MINKOWSKI")
      ok = red.reductMinkowski(d);

   return ok;
}


bool reduce2(Reducer & red, const string & name, const int & d, int & seed_dieter, const int & blocksize, const double & delta, const int maxcpt, int dimension){
   //outFile << name << endl;

   bool ok(true);
   //------------------------------------------------------------------------------------
   // Pairwise reduction (in primal basis only) and then LLL Richard
   //------------------------------------------------------------------------------------
   if(name == "PairRedPrimal_LLL")
      red.redLLL(delta, maxcpt, dimension);


   //------------------------------------------------------------------------------------
   // Randomized pairwise reduction (in primal basis only) and then LLL Richard
   //------------------------------------------------------------------------------------
   if(name == "PairRedPrimalRandomized_LLL")
      red.redLLL(delta, maxcpt, dimension);

   //------------------------------------------------------------------------------------
   // Pairwise reduction (in primal basis only) and then LLL NTL proxy
   //------------------------------------------------------------------------------------
   if(name == "PairRedPrimal_LLLNTL")
      red.redLLLNTLProxy(delta);

   //------------------------------------------------------------------------------------
   // Randomized pairwise reduction (in primal basis only) and then LLL NTL proxy
   //------------------------------------------------------------------------------------
   if(name == "PairRedPrimalRandomized_LLLNTL")
      red.redLLLNTLProxy(delta);


   //------------------------------------------------------------------------------------
   // Pairwise reduction (in primal basis only) and then BKZ NTL proxy
   //------------------------------------------------------------------------------------
   if(name =="PairRedPrimal_BKZNTL")
      red.redBKZ(delta, blocksize);

   //------------------------------------------------------------------------------------
   // Randomized pairwise reduction (in primal basis only) and then BKZ NTL proxy
   //------------------------------------------------------------------------------------
   if(name =="PairRedPrimalRandomized_BKZNTL")
      red.redBKZ(delta, blocksize);

   //------------------------------------------------------------------------------------
   // Branch and Bound classic
   //------------------------------------------------------------------------------------
   if(name =="BB_Classic"){
      ok = red.shortestVector(L2NORM);
   }

   //------------------------------------------------------------------------------------
   // Branch and Bound post BKZ
   //------------------------------------------------------------------------------------
   if(name =="BB_BKZ" && !WITH_DUAL){
      ok = red.shortestVector(L2NORM);
   }
   return ok;
}



//****************************************************************************************************
//****************************************************************************************************
//****************************************************************************************************

int main (int argc, char *argv[])
{

   ofstream realOutFile;
   string fileName;
   if (outFileRequested) {
      cout << "Enter file name (without .txt extension): ";
      cin >> fileName;
   }
   ostream & outFile = outFileRequested ? realOutFile.open(fileName+".txt", std::ios::out), realOutFile : std::cout;

   //ofstream realOutFile;
   //ostream & outFile = outFileRequested ? realOutFile.open("nik.txt", std::ios::out), realOutFile : std::cout;
    
   // printing total running time
   clock_t begin = clock();

   outFile << endl;

   // Stock Results
   map<string, array< array<NScal, maxIteration>, Interval_dim > > length_results;
   map<string, array< array<double, maxIteration>, Interval_dim > > timing_results;
   map<string, int> nb_diff;

   // old declaration using C-style arrays not accepted by some compilators
   //map<string, map<int, NScal[maxIteration]> > length_results;
   //map<string, map<int, double[maxIteration]> > timing_results;

   // to display progress bar
   boost::progress_display show_progress(maxIteration*Interval_dim);

   // arrays to store values
   int id_dimension = 0;
   bool all_BB_over = true;
   int nb_error = 0;

   for (int dimension = MinDimension; dimension < MaxDimension; dimension++){

      id_dimension = dimension - MinDimension;

      for (int iteration = 0; iteration < maxIteration; iteration++){
         do{
            if(!all_BB_over){
               outFile << "/";
               nb_error++; // Pour la boucle
            }
            all_BB_over = true;
            ZZ seedZZ = conv<ZZ>((iteration+1) * (iteration+1) * 123456789 * dimension * (nb_error+1));
            int seed = (iteration+1) * (iteration+1) * 123456789 * dimension * (nb_error+1);
            int seed_dieter = (iteration+1) * dimension * 12342 * (nb_error+1) ;
            //int seed = (int) (iteration+1) * 12345 * time(NULL);

            // We create copies of the same basis
            BMat basis_PairRedPrimal (dimension, dimension);
            ZZ det;
            RandomMatrix(basis_PairRedPrimal, det, minCoeff, maxCoeff, seed);

            mat_ZZ V;
            V = CreateRNGBasis (modulusRNG, order, dimension, seedZZ);

            mat_ZZ W;
            W = Dualize (V, modulusRNG, order);

            map < string, BMat* > basis;
            map < string, BMat* > dualbasis;
            map < string, IntLatticeBasis* > lattices;
            map < string, Reducer* > reducers;

            for(const string &name : names){
               basis[name] = new BMat(V);
               if(WITH_DUAL){
                  dualbasis[name] = new BMat(W);
                  lattices[name] = new IntLatticeBasis(*basis[name], *dualbasis[name], modulusRNG, dimension);
               }
               else{
                  lattices[name] = new IntLatticeBasis(*basis[name], dimension);
               }
               // IF WE WANT FULL RANDOM MATRIX
               //basis[name] = new BMat(basis_PairRedPrimal);

               reducers[name] = new Reducer(*lattices[name]);
            }

            map < string, clock_t > timing;

            lattices["initial"] = new IntLatticeBasis(V, dimension);
            lattices["initial"]->setNegativeNorm(true);
            lattices["initial"]->updateVecNorm();
            lattices["initial"]->sort(0);
            length_results["initial"][id_dimension][iteration] = lattices["initial"]->getVecNorm(0);


            clock_t begin = clock();
            clock_t end = clock();

            bool ok = true;
            for(const string &name : names){
               begin = clock();
               ok = reduce(*reducers[name], name, d, seed_dieter, blocksize, delta, maxcpt, dimension);
               end = clock();
               all_BB_over = all_BB_over && ok;
               timing_results[name][id_dimension][iteration] = double (end - begin) / CLOCKS_PER_SEC;
               lattices[name]->setNegativeNorm();
               lattices[name]->updateVecNorm();
               lattices[name]->sort(0);
               //outFile << "Norm of " << name << " : " << lattices[name]->getVecNorm(0) << endl;

            }

            for(const string &name : names2){
               //outFile << "Norm of " << name << " : " << lattices[name]->getVecNorm(0) << endl;
               begin = clock();
               ok = reduce2(*reducers[name], name, d, seed_dieter, blocksize, delta, maxcpt, dimension);
               end = clock();
               all_BB_over = all_BB_over && ok;
               timing_results[name+"2"][id_dimension][iteration] = double (end - begin) / CLOCKS_PER_SEC;
               lattices[name]->setNegativeNorm();
               lattices[name]->updateVecNorm();
               lattices[name]->sort(0);
               //outFile << "Norm of " << name << " : " << lattices[name]->getVecNorm(0) << endl;
            }



            for(const string &name : names){
               if((lattices[name]->getVecNorm(0) - lattices["BB_Classic"]->getVecNorm(0)) > 0.1)
                  nb_diff[name]++;
               length_results[name][id_dimension][iteration] = lattices[name]->getVecNorm(0);
            }

            if((lattices["initial"]->getVecNorm(0) - lattices["BB_Classic"]->getVecNorm(0)) > 0.1)
                  nb_diff["initial"]++;

            for(const string &name : names){
               basis[name]->BMat::clear();
               //dualbasis[name]->kill();
               delete lattices[name];
               delete reducers[name];
            }

            delete lattices["initial"];

         } while(!all_BB_over);
         ++show_progress;
      }

   } // end iteration loop over matrices of same dimension


#ifdef PRINT_CONSOLE

   //------------------------------------------------------------------------------------
   // Results printing in console
   //------------------------------------------------------------------------------------

   // print parameters used
   outFile << "\n" << endl;
   outFile << "epsilon = " << epsilon << endl;
   outFile << "dimension = " << MinDimension << endl;
   outFile << "nombre de matrices testées = " << maxIteration << endl;
   outFile << "ordre de la matrice : " << order << endl;
   outFile << "Nombre de Branch and Bound non terminés : " << nb_error << endl;
   if(WITH_DUAL)
      outFile << "Dual utilisé" << endl;
   else
      outFile << "Dual non utilisé" << endl;

   // print statistics
   outFile << "\n---------------- TIMING AVG ----------------\n" << endl;

   outFile << "       PairRedPrimal = " << mean(timing_results["PairRedPrimal"][0]) << "( +/- " << variance(timing_results["PairRedPrimal"][0]) << ")" << endl;
   outFile << " PairRedPrimalRandom = " << mean(timing_results["PairRedPrimalRandomized"][0]) << "( +/- " << variance(timing_results["PairRedPrimalRandomized"][0]) << ")" << endl;
   outFile << endl;

   outFile << "                 LLL = " << mean(timing_results["LLL"][0]) << "( +/- " << variance(timing_results["LLL"][0]) << ")" << endl;
   outFile << "         PairRed+LLL = " << mean(timing_results["PairRedPrimal_LLL"][0]) + mean(timing_results["PairRedPrimal_LLL2"][0]);
   outFile << " (" << mean(timing_results["PairRedPrimal_LLL2"][0]) << ") ( +/- " << variance(timing_results["PairRedPrimal_LLL2"][0]) << ")" << endl;
   outFile << "   PairRedRandom+LLL = " << mean(timing_results["PairRedPrimalRandomized_LLL"][0]) + mean(timing_results["PairRedPrimalRandomized_LLL2"][0]);
   outFile << " (" << mean(timing_results["PairRedPrimalRandomized_LLL2"][0]) << ") ( +/- " << variance(timing_results["PairRedPrimalRandomized_LLL2"][0]) << ")" << endl;
   outFile << endl;

   outFile << "              LLLNTL = " << mean(timing_results["LLLNTL"][0]) << "( +/- " << variance(timing_results["LLLNTL"][0]) << ")" << endl;
   outFile << "      PairRed+LLLNTL = " << mean(timing_results["PairRedPrimal_LLLNTL"][0]) + mean(timing_results["PairRedPrimal_LLLNTL2"][0]);
   outFile << " (" << mean(timing_results["PairRedPrimal_LLLNTL2"][0]) << ") ( +/- " << variance(timing_results["PairRedPrimal_LLLNTL"][0]) << ")" << endl;
   outFile << "PairRedRandom+LLLNTL = " << mean(timing_results["PairRedPrimalRandomized_LLLNTL"][0]) + mean(timing_results["PairRedPrimalRandomized_LLLNTL2"][0]);
   outFile << " (" << mean(timing_results["PairRedPrimalRandomized_LLLNTL2"][0]) << ") ( +/- " << variance(timing_results["PairRedPrimalRandomized_LLLNTL2"][0]) << ")" << endl;
   outFile << endl;

   //outFile << "        LLLNTL_Exact = " << mean(timing_LLL_NTL_Exact) << endl;
   outFile << endl;

   outFile << "              BKZNTL = " << mean(timing_results["BKZNTL"][0]) << ") ( +/- " << variance(timing_results["BKZNTL"][0]) << ")" << endl;
   outFile << "      PairRed+BKZNTL = " << mean(timing_results["PairRedPrimal_BKZNTL"][0]) + mean(timing_results["PairRedPrimal_BKZNTL2"][0]);
   outFile << " (" << mean(timing_results["PairRedPrimal_BKZNTL2"][0]) << ") ( +/- " << variance(timing_results["PairRedPrimal_BKZNTL2"][0]) << ")" << endl;
   outFile << "PairRedRandom+BKZNTL = " << mean(timing_results["PairRedPrimalRandomized_BKZNTL"][0]) + mean(timing_results["PairRedPrimalRandomized_BKZNTL2"][0]);
   outFile << " (" << mean(timing_results["PairRedPrimalRandomized_BKZNTL2"][0]) << ") ( +/- " << variance(timing_results["PairRedPrimalRandomized_BKZNTL2"][0]) << ")" << endl;
   outFile << endl;

   outFile << "          BB Classic = " << mean(timing_results["BB_Classic"][0]) + mean(timing_results["BB_Classic2"][0]);
   outFile << " (" << mean(timing_results["BB_Classic2"][0]) << ") ( +/- " << variance(timing_results["BB_Classic2"][0]) << ")" ")" << endl,
   outFile << "              BB BKZ = " << mean(timing_results["BB_BKZ"][0]) + mean(timing_results["BB_BKZ2"][0]);
   outFile << " (" << mean(timing_results["BB_BKZ2"][0]) << ") ( +/- " << variance(timing_results["BB_BKZ2"][0]) << ")";
   if (WITH_DUAL)
      outFile << " BB NON EFFECTUER CAR UTILISATION DU DUAL" << endl;
   else
      outFile << endl;

   outFile << endl;

   //outFile << "    Dieter Reduction = " << mean(timing_results["DIETER"][0]);
   //if (!WITH_DUAL)
   //   outFile << " DIETER NON EFFECTUER CAR DUAL NECESSAIRE" << endl;
   //else
   //   outFile << endl;
   //outFile << " Minkowski Reduction = " << mean(timing_results["MINKOWSKI"][0]) << endl;

   outFile << "\n--------------------------------------------" << endl;



   outFile << "\n---------------- LENGTH AVG ----------------\n" << endl;

   outFile << "             Initial = " << conv<ZZ>(mean(length_results["initial"][0])) << " Error Rate : " << (double) nb_diff["initial"]/maxIteration << endl;

   outFile << "       PairRedPrimal = " << conv<ZZ>(mean(length_results["PairRedPrimal"][0])) << " Error Rate : " << (double) nb_diff["PairRedPrimal"]/maxIteration << endl;
   outFile << " PairRedPrimalRandom = " << conv<ZZ>(mean(length_results["PairRedPrimalRandomized"][0])) << " Error Rate : " << (double) nb_diff["PairRedPrimalRandomized"]/maxIteration << endl;
   outFile << endl;

   outFile << "                 LLL = " << conv<ZZ>(mean(length_results["LLL"][0])) << " Error Rate : " << (double) nb_diff["LLL"]/maxIteration << endl;
   outFile << "         PairRed+LLL = " << conv<ZZ>(mean(length_results["PairRedPrimal_LLL"][0])) << " Error Rate : " << (double) nb_diff["PairRedPrimal_LLL"]/maxIteration << endl;
   outFile << "   PairRedRandom+LLL = " << conv<ZZ>(mean(length_results["PairRedPrimalRandomized_LLL"][0])) << " Error Rate : " << (double) nb_diff["PairRedPrimalRandomized_LLL"]/maxIteration << endl;
   outFile << endl;

   outFile << "              LLLNTL = " << conv<ZZ>(mean(length_results["LLLNTL"][0])) << " Error Rate : " << (double) nb_diff["LLLNTL"]/maxIteration << endl;
   outFile << "      PairRed+LLLNTL = " << conv<ZZ>(mean(length_results["PairRedPrimal_LLLNTL"][0])) << " Error Rate : " << (double) nb_diff["PairRedPrimal_LLLNTL"]/maxIteration << endl;
   outFile << "PairRedRandom+LLLNTL = " << conv<ZZ>(mean(length_results["PairRedPrimalRandomized_LLLNTL"][0])) << " Error Rate : " << (double) nb_diff["PairRedPrimalRandomized_LLLNTL"]/maxIteration << endl;
   outFile << endl;
   outFile << endl;

   outFile << "              BKZNTL = " << conv<ZZ>(mean(length_results["BKZNTL"][0])) << " Error Rate : " << (double) nb_diff["BKZNTL"]/maxIteration << endl;
   outFile << "      PairRed+BKZNTL = " << conv<ZZ>(mean(length_results["PairRedPrimal_BKZNTL"][0])) << " Error Rate : " << (double) nb_diff["PairRedPrimal_BKZNTL"]/maxIteration << endl;
   outFile << "PairRedRandom+BKZNTL = " << conv<ZZ>(mean(length_results["PairRedPrimalRandomized_BKZNTL"][0])) << " Error Rate : " << (double) nb_diff["PairRedPrimalRandomized_BKZNTL"]/maxIteration << endl;
   outFile << endl;

   //outFile << "             BB Only = " << conv<ZZ>(mean(length_results["PairRedPrimal_BKZNTL"][0])) << " Error Rate : " << (double) nb_diff[name]/maxIteration << endl;
   outFile << "          BB Classic = " << conv<ZZ>(mean(length_results["BB_Classic"][0])) << " Error Rate : " << (double) nb_diff["BB_Classic"]/maxIteration << endl,
   outFile << "              BB BKZ = " << conv<ZZ>(mean(length_results["BB_BKZ"][0])) << " Error Rate : " << (double) nb_diff["BB_BKZ"]/maxIteration << endl;
   outFile << endl;

   //outFile << "    Dieter Reduction = " << conv<ZZ>(mean(length_results["DIETER"][0])) << " Error Rate : " << (double) nb_diff[name]/maxIteration << endl,
   //outFile << " Minkowski Reduction = " << conv<ZZ>(mean(length_results["MINKOWSKI"][0])) << " Error Rate : " << (double) nb_diff["MINKOWSKI"]/maxIteration << endl;

   outFile << "\n--------------------------------------------\n" << endl;


#endif



#ifdef WITH_R
   /*----------------------------------------------*/
   // UTILISATION DE R
   /*----------------------------------------------*/


   RInside R(argc, argv);              // create an embedded R instance

   R["MinDimension"] = MinDimension;
   R["Maxdimension"] = MaxDimension;
   R["dimension"] = Interval_dim;
   //R["timing_Initial"] = toRcppMatrix(timing_Initial, maxIteration);
   for(const string &name : names){
      R[name] = toRcppMatrix(timing_results[name]);
   }

    // by running parseEval, we get the last assignment back, here the filename

   std::string outPath = "~/Desktop";
   std::string outFile = "myPlot.png";
   R["outPath"] = outPath;
   R["outFile"] = outFile;

   // alternatively, by forcing a display we can plot to screen
   string library = "library(ggplot2); ";
   string build_data_frame = "df <- data.frame(indice = seq(1:dimension)";
   for(const string &name : names){
      build_data_frame += ", col_" + name + " =colMeans(" + name + ")";
   }
   build_data_frame += ");";


   string build_plot = "myPlot <- ggplot() + ";
   for(const string &name : names){
      build_plot += "geom_line(data=df, aes(x=indice, y=col_" + name + ", color ='col_" + name + "')) + ";
   }
   build_plot += "labs(color='Legend text'); ";

   string print_plot =
    "print(myPlot); "
     "ggsave(filename=outFile, path=outPath, plot=myPlot); ";
   // parseEvalQ evluates without assignment
   R.parseEvalQ(library);
   R.parseEvalQ(build_data_frame);
   R.parseEvalQ(build_plot);
   R.parseEvalQ(print_plot);

#endif

   // printing total running time
   clock_t end = clock();
   outFile << "\nTotal running time = " << (double) (end - begin) / CLOCKS_PER_SEC << endl;


   if (outFileRequested)
      realOutFile.close();

   return 0;
}
<|MERGE_RESOLUTION|>--- conflicted
+++ resolved
@@ -66,14 +66,7 @@
 // if true the output is written in a .txt file
 // if false the ouput is printed in the console
 // via the std::outFile command
-<<<<<<< HEAD
 bool outFileRequested = true;
-=======
-bool outFileRequested = false;
-ofstream realOutFile;
-ostream & outFile = outFileRequested ? realOutFile.open("results.txt", std::ios::out), realOutFile : std::cout;
-
->>>>>>> 1c6f9737
 
 // Use of the Dual
 bool WITH_DUAL = false;
